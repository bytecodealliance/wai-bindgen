--- conflicted
+++ resolved
@@ -1021,31 +1021,6 @@
             "#
         );
 
-<<<<<<< HEAD
-=======
-        if import_return_pointer_area_size > 0 {
-            uwrite!(
-                target,
-                r#"
-                [InlineArray({import_return_pointer_area_size})]
-                [StructLayout(LayoutKind.Sequential, Pack = {import_return_pointer_area_align})]
-                internal struct ImportReturnArea
-                {{
-                    private byte buffer;
-
-                    internal unsafe int AddressOfReturnArea()
-                    {{
-                        fixed(byte* ptr = &buffer)
-                        {{
-                            return (int)ptr;
-                        }}
-                    }}
-                }}
-                "#,
-            )
-        }
-
->>>>>>> 66a33869
         uwrite!(
             target,
             r#"
@@ -1864,11 +1839,8 @@
     cleanup: Vec<Cleanup>,
     import_return_pointer_area_size: usize,
     import_return_pointer_area_align: usize,
-<<<<<<< HEAD
-    fixed: usize, // level of current "fixed" nesting, 0 or 1.
-=======
+    fixed: usize, // Number of fixed blocks open at point of return.
     resource_drops: Vec<(String, String)>,
->>>>>>> 66a33869
 }
 
 impl<'a, 'b> FunctionBindgen<'a, 'b> {
@@ -1898,11 +1870,8 @@
             cleanup: Vec::new(),
             import_return_pointer_area_size: 0,
             import_return_pointer_area_align: 0,
-<<<<<<< HEAD
             fixed: 0,
-=======
             resource_drops: Vec::new(),
->>>>>>> 66a33869
         }
     }
 
@@ -2478,12 +2447,7 @@
 
                 let list = &operands[0];
                 let size = self.gen.gen.sizes.size(element);
-<<<<<<< HEAD
-                let ty = self.gen.type_name(element);
-=======
-                let _align = self.gen.gen.sizes.align(element);
                 let ty = self.gen.type_name_with_qualifier(element, true);
->>>>>>> 66a33869
                 let index = self.locals.tmp("index");
 
                 let buffer: String = self.locals.tmp("buffer");
@@ -2527,10 +2491,6 @@
                 let array = self.locals.tmp("array");
                 let ty = self.gen.type_name_with_qualifier(element, true);
                 let size = self.gen.gen.sizes.size(element);
-<<<<<<< HEAD
-=======
-                let _align = self.gen.gen.sizes.align(element);
->>>>>>> 66a33869
                 let index = self.locals.tmp("index");
 
                 let result = match &block_results[..] {
@@ -2668,11 +2628,11 @@
                             uwriteln!(self.src, "return ({results});")
                         }
                     }
-                }
 
                 if self.fixed > 0 {
                     uwriteln!(self.src, "}}");
                     self.fixed = self.fixed - 1;
+                }
                 }
             }
 
