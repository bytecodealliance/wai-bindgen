--- conflicted
+++ resolved
@@ -2111,7 +2111,6 @@
             Instruction::CallInterface { func } => {
                 let module = self.gen.name.to_string();
                 let func_name = self.func_name.to_upper_camel_case();
-<<<<<<< HEAD
                 let interface_name = CSharp::get_class_name_from_qualified_name(module).1;
 
                 let class_name_root = (match self.gen.in_interface {
@@ -2123,10 +2122,6 @@
                 })
                 .to_upper_camel_case();
 
-=======
-                let class_name =
-                    CSharp::get_class_name_from_qualified_name(module).to_upper_camel_case();
->>>>>>> 7c9c4626
                 let mut oper = String::new();
 
                 for (i, param) in operands.iter().enumerate() {
@@ -2310,16 +2305,12 @@
     indented
 }
 
-<<<<<<< HEAD
 fn interface_name(
     csharp: &mut CSharp,
     resolve: &Resolve,
     name: &WorldKey,
     direction: Direction,
 ) -> String {
-=======
-fn interface_name(resolve: &Resolve, name: &WorldKey, direction: Direction) -> String {
->>>>>>> 7c9c4626
     let pkg = match name {
         WorldKey::Name(_) => None,
         WorldKey::Interface(id) => {
