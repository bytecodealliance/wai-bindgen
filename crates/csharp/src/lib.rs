--- conflicted
+++ resolved
@@ -33,10 +33,7 @@
 using System.Collections;
 using System.Runtime.InteropServices;
 using System.Text;
-<<<<<<< HEAD
 using System.Collections.Generic;
-=======
->>>>>>> 9214a622
 using System.Diagnostics;
 
 ";
@@ -439,11 +436,7 @@
                             BitConverter.TryWriteBytes(span.Slice(offset), value);
                         }}
 
-<<<<<<< HEAD
                         internal void SetF32(int offset, float value)
-=======
-                        public void SetF32(int offset, float value)
->>>>>>> 9214a622
                         {{
                             Span<byte> span = this;
                             
@@ -822,7 +815,6 @@
                         return BitConverter.ToInt32(span);
                     }}
 
-<<<<<<< HEAD
                     internal static long GetS64(IntPtr ptr)
                     {{
                         var span = new Span<byte>((void*)ptr, 8);
@@ -884,15 +876,6 @@
                     }}
 
                     internal static string GetUTF8String(IntPtr ptr)
-=======
-                    internal static float GetF32(IntPtr ptr, int offset)
-                    {{
-                        var span = new Span<byte>((void*)ptr, 4);
-                        return BitConverter.ToSingle(span.Slice(offset, 4));
-                    }}
-
-                    public static string GetUTF8String(IntPtr ptr)
->>>>>>> 9214a622
                     {{
                         return Encoding.UTF8.GetString((byte*)GetS32(ptr), GetS32(ptr + 4));
                     }}
@@ -994,7 +977,6 @@
                             BitConverter.TryWriteBytes(span.Slice(offset), value);
                         }}
 
-<<<<<<< HEAD
                         internal void SetS64(int offset, long value)
                         {{
                             Span<byte> span = MemoryMarshal.CreateSpan(ref buffer, {0});
@@ -1003,9 +985,6 @@
                         }}
 
                         internal void SetF32(int offset, float value)
-=======
-                        public void SetF32(int offset, float value)
->>>>>>> 9214a622
                         {{
                             Span<byte> span = this;
                             
@@ -1069,18 +1048,6 @@
                     .results
                     .iter_types()
                     .map(|ty| self.type_name_with_qualifier(ty, true))
-<<<<<<< HEAD
-                    .collect::<Vec<_>>()
-                    .join(", ");
-                format!("Tuple<{}>", types)
-            }
-            _ => {
-                let types = func
-                    .results
-                    .iter_types()
-                    .map(|ty| self.type_name(ty))
-=======
->>>>>>> 9214a622
                     .collect::<Vec<_>>()
                     .join(", ");
                 format!("({})", types)
@@ -1790,13 +1757,8 @@
 struct Block {
     body: String,
     results: Vec<String>,
-<<<<<<< HEAD
     element: String,
     base: String,
-=======
-    _xelement: String,
-    _xbase: String,
->>>>>>> 9214a622
 }
 
 struct BlockStorage {
@@ -1860,7 +1822,6 @@
                 .to_owned()
             })),
             Instruction::I32Load { offset } => match self.gen.direction {
-<<<<<<< HEAD
                 Direction::Import => {
                     results.push(format!("ReturnArea.GetS32({} + {offset})", operands[0]))
                 }
@@ -1965,45 +1926,6 @@
                     uwriteln!(self.src, "returnArea.SetF32({offset}, {});", operands[0])
                 }
             },
-=======
-                Direction::Import => results.push(format!("ReturnArea.GetS32(ptr + {offset})")),
-                Direction::Export => results.push(format!("returnArea.GetS32({offset})")),
-            },
-            Instruction::I32Load8U { offset } => match self.gen.direction {
-                Direction::Import => results.push(format!("ReturnArea.GetU8(ptr + {offset})")),
-                Direction::Export => results.push(format!("returnArea.GetU8({offset})")),
-            },
-            Instruction::I32Load8S { offset } => {
-                results.push(format!("returnArea.GetS8({offset})"))
-            }
-            Instruction::I32Load16U { offset } => match self.gen.direction {
-                Direction::Import => results.push(format!("ReturnArea.GetU16(ptr + {offset})")),
-                Direction::Export => results.push(format!("returnArea.GetU16({offset})")),
-            },
-            Instruction::I32Load16S { offset } => {
-                results.push(format!("returnArea.GetS16({offset})"))
-            }
-            Instruction::I64Load { offset } => results.push(format!("ReturnArea.GetS64({offset})")),
-            Instruction::F32Load { offset } => {
-                results.push(format!("ReturnArea.GetF32(ptr, {offset})"))
-            }
-            Instruction::F64Load { offset } => results.push(format!("ReturnArea.GetF64({offset})")),
-
-            Instruction::I32Store { offset } => {
-                uwriteln!(self.src, "returnArea.SetS32({}, {});", offset, operands[0])
-            }
-            Instruction::I32Store8 { offset } => {
-                uwriteln!(self.src, "returnArea.SetS8({}, {});", offset, operands[0])
-            }
-            Instruction::I32Store16 { offset } => {
-                uwriteln!(
-                    self.src,
-                    "returnArea.SetS16({}, unchecked((short){}));",
-                    offset,
-                    operands[0]
-                )
-            }
->>>>>>> 9214a622
             Instruction::I64Store { .. } => todo!("I64Store"),
             Instruction::F32Store { offset } => {
                 uwriteln!(self.src, "returnArea.SetF32({}, {});", offset, operands[0])
@@ -2206,7 +2128,6 @@
                 } else {
                     "null".into()
                 };
-<<<<<<< HEAD
 
                 let some = some.body;
 
@@ -2232,33 +2153,6 @@
                     "#
                 );
 
-=======
-
-                let some = some.body;
-
-                uwrite!(
-                    self.src,
-                    r#"
-                    {ty} {lifted};
-
-                    switch ({op}) {{
-                        case 0: {{
-                            {lifted} = {ty}.None;
-                            break;
-                        }}
-
-                        case 1: {{
-                            {some}
-                            {lifted} = new ({payload});
-                            break;
-                        }}
-
-                        default: throw new Exception("invalid discriminant: " + ({op}));
-                    }}
-                    "#
-                );
-
->>>>>>> 9214a622
                 results.push(lifted);
             }
 
@@ -2267,7 +2161,6 @@
             Instruction::ResultLift { .. } => todo!("ResultLift"),
 
             Instruction::EnumLower { .. } => results.push(format!("(int){}", operands[0])),
-<<<<<<< HEAD
 
             Instruction::EnumLift { ty, .. } => {
                 let t = self.gen.type_name_with_qualifier(&Type::Id(*ty), true);
@@ -2336,21 +2229,6 @@
                 let array = self.locals.tmp("array");
                 let address = &operands[0];
                 let length = &operands[1];
-=======
-
-            Instruction::EnumLift { ty, .. } => {
-                let t = self.gen.type_name_with_qualifier(&Type::Id(*ty), true);
-                let op = &operands[0];
-                results.push(format!("({}){}", t, op));
-
-                uwriteln!(
-                    self.src,
-                    "Debug.Assert(Enum.IsDefined(typeof({}), {}));",
-                    t,
-                    op
-                );
-            }
->>>>>>> 9214a622
 
                 match self.gen.direction {
                     Direction::Import => {
@@ -2404,7 +2282,6 @@
                     results.push(format!("returnArea.GetUTF8String({address}, {length})"));
                 }
             },
-<<<<<<< HEAD
 
             Instruction::ListLower { element, realloc } => {
                 let Block {
@@ -2450,8 +2327,6 @@
                 results.push(format!("{ptr}"));
                 results.push(format!("{list}.Count"));
             }
-=======
->>>>>>> 9214a622
 
             Instruction::ListLift { element, .. } => {
                 let Block {
@@ -2617,20 +2492,9 @@
                 uwrite!(
                     self.src,
                     "
-<<<<<<< HEAD
                     void* {buffer} = stackalloc int[{size} + {align} - 1];
                     var {ptr} = ((int){buffer}) + ({align} - 1) & -{align};
                     "
-=======
-                void* buffer = stackalloc int[{} + {} - 1];
-                var {} = ((int)buffer) + ({} - 1) & -{};
-                ",
-                    size,
-                    align,
-                    ptr,
-                    align,
-                    align,
->>>>>>> 9214a622
                 );
             }
             Direction::Export => {
@@ -2640,14 +2504,8 @@
                 uwrite!(
                     self.src,
                     "
-<<<<<<< HEAD
                     var {ptr} = returnArea.AddrOfBuffer();
                     "
-=======
-                var {} = returnArea.AddrOfBuffer();
-                ",
-                    ptr,
->>>>>>> 9214a622
                 );
             }
         }
@@ -2673,13 +2531,8 @@
         self.blocks.push(Block {
             body: mem::replace(&mut self.src, body),
             results: mem::take(operands),
-<<<<<<< HEAD
             element: element,
             base: base,
-=======
-            _xelement: element,
-            _xbase: base,
->>>>>>> 9214a622
         });
     }
 
@@ -2710,7 +2563,6 @@
     }
 }
 
-<<<<<<< HEAD
 fn list_element_info(ty: &Type) -> (usize, &'static str) {
     match ty {
         Type::S8 => (1, "sbyte"),
@@ -2741,8 +2593,6 @@
     //}
 }
 
-=======
->>>>>>> 9214a622
 fn indent(code: &str) -> String {
     let mut indented = String::with_capacity(code.len());
     let mut indent = 0;
