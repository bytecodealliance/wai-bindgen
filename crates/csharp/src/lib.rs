--- conflicted
+++ resolved
@@ -2678,7 +2678,6 @@
                     self.gen.require_using("System.Text");
                 }
 
-<<<<<<< HEAD
                 results.push(format!(
                     "Encoding.UTF8.GetString((byte*){}, {})",
                     operands[0], operands[1]
@@ -2686,9 +2685,6 @@
             }
 
             Instruction::ListLower { element, .. } => {
-=======
-            Instruction::ListLower { element, realloc: _ } => {
->>>>>>> 2f37f79a
                 let Block {
                     body,
                     results: block_results,
@@ -3105,20 +3101,6 @@
                 results.push(resource);
             }
 
-<<<<<<< HEAD
-            Instruction::AsyncMalloc { .. }
-            | Instruction::AsyncCallStart { .. }
-            | Instruction::AsyncPostCallInterface { .. }
-            | Instruction::AsyncCallReturn { .. } => todo!(),
-            Instruction::FutureLower { .. } |
-            Instruction::FutureLift { .. } |
-            Instruction::StreamLower { .. } |
-            Instruction::StreamLift { .. } |
-            Instruction::ErrorLower { .. } |
-            Instruction::ErrorLift { .. } |
-            Instruction::AsyncCallWasm { .. } |
-            Instruction::Flush { .. } => todo!(),
-=======
             Instruction::Flush { amt } => {
                 results.extend(operands.iter().take(*amt).map(|v| v.clone()));
             }
@@ -3133,7 +3115,6 @@
             | Instruction::ErrorContextLower { .. }
             | Instruction::ErrorContextLift { .. }
             | Instruction::AsyncCallWasm { .. } => todo!(),
->>>>>>> 2f37f79a
         }
     }
 
