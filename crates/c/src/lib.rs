--- conflicted
+++ resolved
@@ -720,11 +720,7 @@
         | TypeDefKind::Result(_)
         | TypeDefKind::Future(_)
         | TypeDefKind::Stream(_)
-<<<<<<< HEAD
-        | TypeDefKind::Error
-=======
         | TypeDefKind::ErrorContext
->>>>>>> 2f37f79a
         | TypeDefKind::Unknown => false,
     }
 }
@@ -2100,17 +2096,9 @@
 
                 TypeDefKind::List(ty) => self.contains_droppable_borrow(ty),
 
-<<<<<<< HEAD
-                TypeDefKind::Future(r) => r
-                    .as_ref()
-                    .map_or(false, |ty| self.contains_droppable_borrow(ty)),
-
-                TypeDefKind::Stream(ty) => self.contains_droppable_borrow(ty),
-=======
                 TypeDefKind::Future(_) | TypeDefKind::Stream(_) | TypeDefKind::ErrorContext => {
                     false
                 }
->>>>>>> 2f37f79a
 
                 TypeDefKind::Type(ty) => self.contains_droppable_borrow(ty),
 
