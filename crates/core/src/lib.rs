use std::fmt::Write;

use anyhow::Result;
pub use wit_parser;
use wit_parser::*;
pub mod abi;
mod ns;
pub use ns::Ns;
pub mod source;
pub use source::{Files, Source};
mod types;
pub use types::{TypeInfo, Types};
mod path;
pub use path::name_package_module;
pub mod symmetric;

#[derive(Default, Copy, Clone, PartialEq, Eq, Debug)]
pub enum Direction {
    #[default]
    Import,
    Export,
}

// #[derive(Default)]
// pub struct Types {
//     type_info: HashMap<TypeId, TypeInfo>,
// }

// #[derive(Default, Clone, Copy, Debug)]
// pub struct TypeInfo {
//     /// Whether or not this type is ever used (transitively) within the
//     /// parameter of an imported function.
//     ///
//     /// This means that it's used in a context where ownership isn't
//     /// relinquished.
//     pub borrowed: bool,

//     /// Whether or not this type is ever used (transitively) within the
//     /// parameter or result of an export, or the result of an import.
//     ///
//     /// This means that it's used in a context where ownership is required and
//     /// memory management is necessary.
//     pub owned: bool,

//     /// Whether or not this type is ever used (transitively) within the
//     /// error case in the result of a function.
//     pub error: bool,

//     /// Whether or not this type (transitively) has a list (or string).
//     pub has_list: bool,

//     /// Whether or not this type (transitively) has a resource (or handle).
//     pub has_resource: bool,

//     /// Whether or not this type (transitively) has a borrow handle.
//     pub has_borrow_handle: bool,

//     /// Whether or not this type (transitively) has an own handle.
//     pub has_own_handle: bool,
// }

// impl std::ops::BitOrAssign for TypeInfo {
//     fn bitor_assign(&mut self, rhs: Self) {
//         self.borrowed |= rhs.borrowed;
//         self.owned |= rhs.owned;
//         self.error |= rhs.error;
//         self.has_list |= rhs.has_list;
//         self.has_resource |= rhs.has_resource;
//         self.has_borrow_handle |= rhs.has_borrow_handle;
//         self.has_own_handle |= rhs.has_own_handle;
//     }
// }

// impl TypeInfo {
//     pub fn is_clone(&self) -> bool {
//         !self.has_resource
//     }
//     pub fn is_copy(&self) -> bool {
//         !self.has_list && !self.has_resource
//     }
// }

// impl Types {
//     pub fn analyze(&mut self, resolve: &Resolve) {
//         for (t, _) in resolve.types.iter() {
//             self.type_id_info(resolve, t);
//         }
//         for (_, world) in resolve.worlds.iter() {
//             for (import, (_, item)) in world
//                 .imports
//                 .iter()
//                 .map(|i| (true, i))
//                 .chain(world.exports.iter().map(|i| (false, i)))
//             {
//                 match item {
//                     WorldItem::Function(f) => {
//                         self.type_info_func(resolve, f, import);
//                     }
//                     WorldItem::Interface(id) => {
//                         for (_, f) in resolve.interfaces[*id].functions.iter() {
//                             self.type_info_func(resolve, f, import);
//                         }
//                     }
//                     WorldItem::Type(_) => {}
//                 }
//             }
//         }
//     }

//     fn type_info_func(&mut self, resolve: &Resolve, func: &Function, import: bool) {
//         let mut live = LiveTypes::default();
//         for (_, ty) in func.params.iter() {
//             self.type_info(resolve, ty);
//             live.add_type(resolve, ty);
//         }
//         for id in live.iter() {
//             if resolve.types[id].name.is_some() {
//                 let info = self.type_info.get_mut(&id).unwrap();
//                 if import {
//                     info.borrowed = true;
//                 } else {
//                     info.owned = true;
//                 }
//             }
//         }
//         let mut live = LiveTypes::default();
//         for ty in func.results.iter_types() {
//             self.type_info(resolve, ty);
//             live.add_type(resolve, ty);
//         }
//         for id in live.iter() {
//             if resolve.types[id].name.is_some() {
//                 self.type_info.get_mut(&id).unwrap().owned = true;
//             }
//         }

//         for ty in func.results.iter_types() {
//             let id = match ty {
//                 Type::Id(id) => *id,
//                 _ => continue,
//             };
//             let err = match &resolve.types[id].kind {
//                 TypeDefKind::Result(Result_ { err, .. }) => err,
//                 _ => continue,
//             };
//             if let Some(Type::Id(id)) = err {
//                 // When an interface `use`s a type from another interface, it creates a new typeid
//                 // referring to the definition typeid. Chase any chain of references down to the
//                 // typeid of the definition.
//                 fn resolve_type_definition_id(resolve: &Resolve, mut id: TypeId) -> TypeId {
//                     loop {
//                         match resolve.types[id].kind {
//                             TypeDefKind::Type(Type::Id(def_id)) => id = def_id,
//                             _ => return id,
//                         }
//                     }
//                 }
//                 let id = resolve_type_definition_id(resolve, *id);
//                 self.type_info.get_mut(&id).unwrap().error = true;
//             }
//         }
//     }

//     pub fn get(&self, id: TypeId) -> TypeInfo {
//         self.type_info[&id]
//     }

//     pub fn type_id_info(&mut self, resolve: &Resolve, ty: TypeId) -> TypeInfo {
//         if let Some(info) = self.type_info.get(&ty) {
//             return *info;
//         }
//         let mut info = TypeInfo::default();
//         match &resolve.types[ty].kind {
//             TypeDefKind::Record(r) => {
//                 for field in r.fields.iter() {
//                     info |= self.type_info(resolve, &field.ty);
//                 }
//             }
//             TypeDefKind::Resource => {
//                 info.has_resource = true;
//             }
//             TypeDefKind::Handle(handle) => {
//                 match handle {
//                     Handle::Borrow(_) => info.has_borrow_handle = true,
//                     Handle::Own(_) => info.has_own_handle = true,
//                 }
//                 info.has_resource = true;
//             }
//             TypeDefKind::Tuple(t) => {
//                 for ty in t.types.iter() {
//                     info |= self.type_info(resolve, ty);
//                 }
//             }
//             TypeDefKind::Flags(_) => {}
//             TypeDefKind::Enum(_) => {}
//             TypeDefKind::Variant(v) => {
//                 for case in v.cases.iter() {
//                     info |= self.optional_type_info(resolve, case.ty.as_ref());
//                 }
//             }
//             TypeDefKind::List(ty) => {
//                 info = self.type_info(resolve, ty);
//                 info.has_list = true;
//             }
//             TypeDefKind::Type(ty) => {
//                 info = self.type_info(resolve, ty);
//             }
//             TypeDefKind::Option(ty) => {
//                 info = self.type_info(resolve, ty);
//             }
//             TypeDefKind::Result(r) => {
//                 info = self.optional_type_info(resolve, r.ok.as_ref());
//                 info |= self.optional_type_info(resolve, r.err.as_ref());
//             }
//             TypeDefKind::Future(_) | TypeDefKind::Stream(_) | TypeDefKind::Error => {}
//             TypeDefKind::Unknown => unreachable!(),
//         }
//         let prev = self.type_info.insert(ty, info);
//         assert!(prev.is_none());
//         info
//     }

//     pub fn type_info(&mut self, resolve: &Resolve, ty: &Type) -> TypeInfo {
//         let mut info = TypeInfo::default();
//         match ty {
//             Type::String => info.has_list = true,
//             Type::Id(id) => return self.type_id_info(resolve, *id),
//             _ => {}
//         }
//         info
//     }

//     fn optional_type_info(&mut self, resolve: &Resolve, ty: Option<&Type>) -> TypeInfo {
//         match ty {
//             Some(ty) => self.type_info(resolve, ty),
//             None => TypeInfo::default(),
//         }
//     }
// }

pub trait WorldGenerator {
    fn generate(&mut self, resolve: &Resolve, id: WorldId, files: &mut Files) -> Result<()> {
        let world = &resolve.worlds[id];
        self.preprocess(resolve, id);

        fn unwrap_name(key: &WorldKey) -> &str {
            match key {
                WorldKey::Name(name) => name,
                WorldKey::Interface(_) => panic!("unexpected interface key"),
            }
        }

        let mut funcs = Vec::new();
        let mut types = Vec::new();
        for (name, import) in world.imports.iter() {
            match import {
                WorldItem::Function(f) => funcs.push((unwrap_name(name), f)),
                WorldItem::Interface { id, .. } => {
                    self.import_interface(resolve, name, *id, files)?
                }
                WorldItem::Type(id) => types.push((unwrap_name(name), *id)),
            }
        }
        if !types.is_empty() {
            self.import_types(resolve, id, &types, files);
        }
        if !funcs.is_empty() {
            self.import_funcs(resolve, id, &funcs, files);
        }
        funcs.clear();

        self.finish_imports(resolve, id, files);

        // First generate bindings for any freestanding functions, if any. If
        // these refer to types defined in the world they need to refer to the
        // imported types generated above.
        //
        // Interfaces are then generated afterwards so if the same interface is
        // both imported and exported the right types are all used everywhere.
        let mut interfaces = Vec::new();
        for (name, export) in world.exports.iter() {
            match export {
                WorldItem::Function(f) => funcs.push((unwrap_name(name), f)),
                WorldItem::Interface { id, .. } => interfaces.push((name, id)),
                WorldItem::Type(_) => unreachable!(),
            }
        }
        if !funcs.is_empty() {
            self.export_funcs(resolve, id, &funcs, files)?;
        }

        self.pre_export_interface(resolve, files)?;

        for (name, id) in interfaces {
            self.export_interface(resolve, name, *id, files)?;
        }
        self.finish(resolve, id, files)
    }

    fn finish_imports(&mut self, resolve: &Resolve, world: WorldId, files: &mut Files) {
        let _ = (resolve, world, files);
    }

    fn preprocess(&mut self, resolve: &Resolve, world: WorldId) {
        let _ = (resolve, world);
    }

    fn import_interface(
        &mut self,
        resolve: &Resolve,
        name: &WorldKey,
        iface: InterfaceId,
        files: &mut Files,
    ) -> Result<()>;

    /// Called before any exported interfaces are generated.
    fn pre_export_interface(&mut self, resolve: &Resolve, files: &mut Files) -> Result<()> {
        let _ = (resolve, files);
        Ok(())
    }

    fn export_interface(
        &mut self,
        resolve: &Resolve,
        name: &WorldKey,
        iface: InterfaceId,
        files: &mut Files,
    ) -> Result<()>;
    fn import_funcs(
        &mut self,
        resolve: &Resolve,
        world: WorldId,
        funcs: &[(&str, &Function)],
        files: &mut Files,
    );
    fn export_funcs(
        &mut self,
        resolve: &Resolve,
        world: WorldId,
        funcs: &[(&str, &Function)],
        files: &mut Files,
    ) -> Result<()>;
    fn import_types(
        &mut self,
        resolve: &Resolve,
        world: WorldId,
        types: &[(&str, TypeId)],
        files: &mut Files,
    );
    fn finish(&mut self, resolve: &Resolve, world: WorldId, files: &mut Files) -> Result<()>;
    // modify resolve by command line options
    fn apply_resolve_options(&mut self, _resolve: &mut Resolve, _world: &mut WorldId) {}
}

/// This is a possible replacement for the `Generator` trait above, currently
/// only used by the JS bindings for generating bindings for a component.
///
/// The current plan is to see how things shake out with worlds and various
/// other generators to see if everything can be updated to a less
/// per-`*.wit`-file centric interface in the future. Even this will probably
/// change for JS though. In any case it's something that was useful for JS and
/// is suitable to replace otherwise at any time.
pub trait InterfaceGenerator<'a> {
    fn resolve(&self) -> &'a Resolve;

    fn type_record(&mut self, id: TypeId, name: &str, record: &Record, docs: &Docs);
    fn type_resource(&mut self, id: TypeId, name: &str, docs: &Docs);
    fn type_flags(&mut self, id: TypeId, name: &str, flags: &Flags, docs: &Docs);
    fn type_tuple(&mut self, id: TypeId, name: &str, flags: &Tuple, docs: &Docs);
    fn type_variant(&mut self, id: TypeId, name: &str, variant: &Variant, docs: &Docs);
    fn type_option(&mut self, id: TypeId, name: &str, payload: &Type, docs: &Docs);
    fn type_result(&mut self, id: TypeId, name: &str, result: &Result_, docs: &Docs);
    fn type_enum(&mut self, id: TypeId, name: &str, enum_: &Enum, docs: &Docs);
    fn type_alias(&mut self, id: TypeId, name: &str, ty: &Type, docs: &Docs);
    fn type_list(&mut self, id: TypeId, name: &str, ty: &Type, docs: &Docs);
    fn type_builtin(&mut self, id: TypeId, name: &str, ty: &Type, docs: &Docs);
    fn types(&mut self, iface: InterfaceId) {
        let iface = &self.resolve().interfaces[iface];
        for (name, id) in iface.types.iter() {
            self.define_type(name, *id);
        }
    }

    fn define_type(&mut self, name: &str, id: TypeId) {
        let ty = &self.resolve().types[id];
        match &ty.kind {
            TypeDefKind::Record(record) => self.type_record(id, name, record, &ty.docs),
            TypeDefKind::Resource => self.type_resource(id, name, &ty.docs),
            TypeDefKind::Flags(flags) => self.type_flags(id, name, flags, &ty.docs),
            TypeDefKind::Tuple(tuple) => self.type_tuple(id, name, tuple, &ty.docs),
            TypeDefKind::Enum(enum_) => self.type_enum(id, name, enum_, &ty.docs),
            TypeDefKind::Variant(variant) => self.type_variant(id, name, variant, &ty.docs),
            TypeDefKind::Option(t) => self.type_option(id, name, t, &ty.docs),
            TypeDefKind::Result(r) => self.type_result(id, name, r, &ty.docs),
            TypeDefKind::List(t) => self.type_list(id, name, t, &ty.docs),
            TypeDefKind::Type(t) => self.type_alias(id, name, t, &ty.docs),
            TypeDefKind::Future(_) => todo!("generate for future"),
            TypeDefKind::Stream(_) => todo!("generate for stream"),
            TypeDefKind::Handle(_) => todo!("generate for handle"),
            TypeDefKind::Error => todo!("generate for error"),
            TypeDefKind::Unknown => unreachable!(),
        }
    }
}

pub trait AnonymousTypeGenerator<'a> {
    fn resolve(&self) -> &'a Resolve;

    fn anonymous_type_handle(&mut self, id: TypeId, handle: &Handle, docs: &Docs);
    fn anonymous_type_tuple(&mut self, id: TypeId, ty: &Tuple, docs: &Docs);
    fn anonymous_type_option(&mut self, id: TypeId, ty: &Type, docs: &Docs);
    fn anonymous_type_result(&mut self, id: TypeId, ty: &Result_, docs: &Docs);
    fn anonymous_type_list(&mut self, id: TypeId, ty: &Type, docs: &Docs);
    fn anonymous_type_future(&mut self, id: TypeId, ty: &Option<Type>, docs: &Docs);
    fn anonymous_type_stream(&mut self, id: TypeId, ty: &Type, docs: &Docs);
    fn anonymous_typ_type(&mut self, id: TypeId, ty: &Type, docs: &Docs);
<<<<<<< HEAD
    fn anonymous_type_error(&mut self, id: TypeId, docs: &Docs);
=======
    fn anonymous_type_error(&mut self);
>>>>>>> 3ba55728

    fn define_anonymous_type(&mut self, id: TypeId) {
        let ty = &self.resolve().types[id];
        match &ty.kind {
            TypeDefKind::Flags(_)
            | TypeDefKind::Record(_)
            | TypeDefKind::Resource
            | TypeDefKind::Enum(_)
            | TypeDefKind::Variant(_) => {
                unreachable!()
            }
            TypeDefKind::Type(t) => self.anonymous_typ_type(id, t, &ty.docs),
            TypeDefKind::Tuple(tuple) => self.anonymous_type_tuple(id, tuple, &ty.docs),
            TypeDefKind::Option(t) => self.anonymous_type_option(id, t, &ty.docs),
            TypeDefKind::Result(r) => self.anonymous_type_result(id, r, &ty.docs),
            TypeDefKind::List(t) => self.anonymous_type_list(id, t, &ty.docs),
            TypeDefKind::Future(f) => self.anonymous_type_future(id, f, &ty.docs),
            TypeDefKind::Stream(s) => self.anonymous_type_stream(id, s, &ty.docs),
            TypeDefKind::Error => self.anonymous_type_error(),
            TypeDefKind::Handle(handle) => self.anonymous_type_handle(id, handle, &ty.docs),
            TypeDefKind::Error => self.anonymous_type_error(id, &ty.docs),
            TypeDefKind::Unknown => unreachable!(),
        }
    }
}

pub fn generated_preamble(src: &mut Source, version: &str) {
    uwriteln!(src, "// Generated by `wit-bindgen` {version}. DO NOT EDIT!")
}

pub fn dealias(resolve: &Resolve, mut id: TypeId) -> TypeId {
    loop {
        match &resolve.types[id].kind {
            TypeDefKind::Type(Type::Id(that_id)) => id = *that_id,
            _ => break id,
        }
    }
}

fn hexdigit(v: u32) -> char {
    if v < 10 {
        char::from_u32(('0' as u32) + v).unwrap()
    } else {
        char::from_u32(('A' as u32) - 10 + v).unwrap()
    }
}

/// encode symbol as alphanumeric by hex-encoding special characters
pub fn make_external_component(input: &str) -> String {
    input
        .chars()
        .map(|c| match c {
            'A'..='Z' | 'a'..='z' | '0'..='9' | '_' => {
                let mut s = String::new();
                s.push(c);
                s
            }
            '-' => {
                let mut s = String::new();
                s.push('_');
                s
            }
            _ => {
                let mut s = String::from("X");
                s.push(hexdigit((c as u32 & 0xf0) >> 4));
                s.push(hexdigit(c as u32 & 0xf));
                s
            }
        })
        .collect()
}

/// encode symbol as alphanumeric by hex-encoding special characters
pub fn make_external_symbol(module_name: &str, name: &str, variant: abi::AbiVariant) -> String {
    if module_name.is_empty() || module_name == "$root" {
        make_external_component(name)
    } else {
        let mut res = make_external_component(module_name);
        res.push_str(if matches!(variant, abi::AbiVariant::GuestExport) {
            "X23" // Hash character
        } else {
            "X00" // NUL character (some tools use '.' for display)
        });
        res.push_str(&make_external_component(name));
        res
    }
}<|MERGE_RESOLUTION|>--- conflicted
+++ resolved
@@ -414,11 +414,7 @@
     fn anonymous_type_future(&mut self, id: TypeId, ty: &Option<Type>, docs: &Docs);
     fn anonymous_type_stream(&mut self, id: TypeId, ty: &Type, docs: &Docs);
     fn anonymous_typ_type(&mut self, id: TypeId, ty: &Type, docs: &Docs);
-<<<<<<< HEAD
-    fn anonymous_type_error(&mut self, id: TypeId, docs: &Docs);
-=======
     fn anonymous_type_error(&mut self);
->>>>>>> 3ba55728
 
     fn define_anonymous_type(&mut self, id: TypeId) {
         let ty = &self.resolve().types[id];
@@ -439,7 +435,6 @@
             TypeDefKind::Stream(s) => self.anonymous_type_stream(id, s, &ty.docs),
             TypeDefKind::Error => self.anonymous_type_error(),
             TypeDefKind::Handle(handle) => self.anonymous_type_handle(id, handle, &ty.docs),
-            TypeDefKind::Error => self.anonymous_type_error(id, &ty.docs),
             TypeDefKind::Unknown => unreachable!(),
         }
     }
