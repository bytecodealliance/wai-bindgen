--- conflicted
+++ resolved
@@ -20,226 +20,223 @@
     Export,
 }
 
-<<<<<<< HEAD
-=======
-#[derive(Default)]
-pub struct Types {
-    type_info: HashMap<TypeId, TypeInfo>,
-}
-
-#[derive(Default, Clone, Copy, Debug)]
-pub struct TypeInfo {
-    /// Whether or not this type is ever used (transitively) within the
-    /// parameter of an imported function.
-    ///
-    /// This means that it's used in a context where ownership isn't
-    /// relinquished.
-    pub borrowed: bool,
-
-    /// Whether or not this type is ever used (transitively) within the
-    /// parameter or result of an export, or the result of an import.
-    ///
-    /// This means that it's used in a context where ownership is required and
-    /// memory management is necessary.
-    pub owned: bool,
-
-    /// Whether or not this type is ever used (transitively) within the
-    /// error case in the result of a function.
-    pub error: bool,
-
-    /// Whether or not this type (transitively) has a list (or string).
-    pub has_list: bool,
-
-    /// Whether or not this type (transitively) has a resource (or handle).
-    pub has_resource: bool,
-
-    /// Whether or not this type (transitively) has a borrow handle.
-    pub has_borrow_handle: bool,
-
-    /// Whether or not this type (transitively) has an own handle.
-    pub has_own_handle: bool,
-}
-
-impl std::ops::BitOrAssign for TypeInfo {
-    fn bitor_assign(&mut self, rhs: Self) {
-        self.borrowed |= rhs.borrowed;
-        self.owned |= rhs.owned;
-        self.error |= rhs.error;
-        self.has_list |= rhs.has_list;
-        self.has_resource |= rhs.has_resource;
-        self.has_borrow_handle |= rhs.has_borrow_handle;
-        self.has_own_handle |= rhs.has_own_handle;
-    }
-}
-
-impl TypeInfo {
-    pub fn is_clone(&self) -> bool {
-        !self.has_resource
-    }
-    pub fn is_copy(&self) -> bool {
-        !self.has_list && !self.has_resource
-    }
-}
-
-impl Types {
-    pub fn analyze(&mut self, resolve: &Resolve) {
-        for (t, _) in resolve.types.iter() {
-            self.type_id_info(resolve, t);
-        }
-        for (_, world) in resolve.worlds.iter() {
-            for (import, (_, item)) in world
-                .imports
-                .iter()
-                .map(|i| (true, i))
-                .chain(world.exports.iter().map(|i| (false, i)))
-            {
-                match item {
-                    WorldItem::Function(f) => {
-                        self.type_info_func(resolve, f, import);
-                    }
-                    WorldItem::Interface(id) => {
-                        for (_, f) in resolve.interfaces[*id].functions.iter() {
-                            self.type_info_func(resolve, f, import);
-                        }
-                    }
-                    WorldItem::Type(_) => {}
-                }
-            }
-        }
-    }
-
-    fn type_info_func(&mut self, resolve: &Resolve, func: &Function, import: bool) {
-        let mut live = LiveTypes::default();
-        for (_, ty) in func.params.iter() {
-            self.type_info(resolve, ty);
-            live.add_type(resolve, ty);
-        }
-        for id in live.iter() {
-            if resolve.types[id].name.is_some() {
-                let info = self.type_info.get_mut(&id).unwrap();
-                if import {
-                    info.borrowed = true;
-                } else {
-                    info.owned = true;
-                }
-            }
-        }
-        let mut live = LiveTypes::default();
-        for ty in func.results.iter_types() {
-            self.type_info(resolve, ty);
-            live.add_type(resolve, ty);
-        }
-        for id in live.iter() {
-            if resolve.types[id].name.is_some() {
-                self.type_info.get_mut(&id).unwrap().owned = true;
-            }
-        }
-
-        for ty in func.results.iter_types() {
-            let id = match ty {
-                Type::Id(id) => *id,
-                _ => continue,
-            };
-            let err = match &resolve.types[id].kind {
-                TypeDefKind::Result(Result_ { err, .. }) => err,
-                _ => continue,
-            };
-            if let Some(Type::Id(id)) = err {
-                // When an interface `use`s a type from another interface, it creates a new typeid
-                // referring to the definition typeid. Chase any chain of references down to the
-                // typeid of the definition.
-                fn resolve_type_definition_id(resolve: &Resolve, mut id: TypeId) -> TypeId {
-                    loop {
-                        match resolve.types[id].kind {
-                            TypeDefKind::Type(Type::Id(def_id)) => id = def_id,
-                            _ => return id,
-                        }
-                    }
-                }
-                let id = resolve_type_definition_id(resolve, *id);
-                self.type_info.get_mut(&id).unwrap().error = true;
-            }
-        }
-    }
-
-    pub fn get(&self, id: TypeId) -> TypeInfo {
-        self.type_info[&id]
-    }
-
-    pub fn type_id_info(&mut self, resolve: &Resolve, ty: TypeId) -> TypeInfo {
-        if let Some(info) = self.type_info.get(&ty) {
-            return *info;
-        }
-        let mut info = TypeInfo::default();
-        match &resolve.types[ty].kind {
-            TypeDefKind::Record(r) => {
-                for field in r.fields.iter() {
-                    info |= self.type_info(resolve, &field.ty);
-                }
-            }
-            TypeDefKind::Resource => {
-                info.has_resource = true;
-            }
-            TypeDefKind::Handle(handle) => {
-                match handle {
-                    Handle::Borrow(_) => info.has_borrow_handle = true,
-                    Handle::Own(_) => info.has_own_handle = true,
-                }
-                info.has_resource = true;
-            }
-            TypeDefKind::Tuple(t) => {
-                for ty in t.types.iter() {
-                    info |= self.type_info(resolve, ty);
-                }
-            }
-            TypeDefKind::Flags(_) => {}
-            TypeDefKind::Enum(_) => {}
-            TypeDefKind::Variant(v) => {
-                for case in v.cases.iter() {
-                    info |= self.optional_type_info(resolve, case.ty.as_ref());
-                }
-            }
-            TypeDefKind::List(ty) => {
-                info = self.type_info(resolve, ty);
-                info.has_list = true;
-            }
-            TypeDefKind::Type(ty) => {
-                info = self.type_info(resolve, ty);
-            }
-            TypeDefKind::Option(ty) => {
-                info = self.type_info(resolve, ty);
-            }
-            TypeDefKind::Result(r) => {
-                info = self.optional_type_info(resolve, r.ok.as_ref());
-                info |= self.optional_type_info(resolve, r.err.as_ref());
-            }
-            TypeDefKind::Future(_) | TypeDefKind::Stream(_) | TypeDefKind::Error => {}
-            TypeDefKind::Unknown => unreachable!(),
-        }
-        let prev = self.type_info.insert(ty, info);
-        assert!(prev.is_none());
-        info
-    }
-
-    pub fn type_info(&mut self, resolve: &Resolve, ty: &Type) -> TypeInfo {
-        let mut info = TypeInfo::default();
-        match ty {
-            Type::String => info.has_list = true,
-            Type::Id(id) => return self.type_id_info(resolve, *id),
-            _ => {}
-        }
-        info
-    }
-
-    fn optional_type_info(&mut self, resolve: &Resolve, ty: Option<&Type>) -> TypeInfo {
-        match ty {
-            Some(ty) => self.type_info(resolve, ty),
-            None => TypeInfo::default(),
-        }
-    }
-}
-
->>>>>>> 32c35e99
+// #[derive(Default)]
+// pub struct Types {
+//     type_info: HashMap<TypeId, TypeInfo>,
+// }
+
+// #[derive(Default, Clone, Copy, Debug)]
+// pub struct TypeInfo {
+//     /// Whether or not this type is ever used (transitively) within the
+//     /// parameter of an imported function.
+//     ///
+//     /// This means that it's used in a context where ownership isn't
+//     /// relinquished.
+//     pub borrowed: bool,
+
+//     /// Whether or not this type is ever used (transitively) within the
+//     /// parameter or result of an export, or the result of an import.
+//     ///
+//     /// This means that it's used in a context where ownership is required and
+//     /// memory management is necessary.
+//     pub owned: bool,
+
+//     /// Whether or not this type is ever used (transitively) within the
+//     /// error case in the result of a function.
+//     pub error: bool,
+
+//     /// Whether or not this type (transitively) has a list (or string).
+//     pub has_list: bool,
+
+//     /// Whether or not this type (transitively) has a resource (or handle).
+//     pub has_resource: bool,
+
+//     /// Whether or not this type (transitively) has a borrow handle.
+//     pub has_borrow_handle: bool,
+
+//     /// Whether or not this type (transitively) has an own handle.
+//     pub has_own_handle: bool,
+// }
+
+// impl std::ops::BitOrAssign for TypeInfo {
+//     fn bitor_assign(&mut self, rhs: Self) {
+//         self.borrowed |= rhs.borrowed;
+//         self.owned |= rhs.owned;
+//         self.error |= rhs.error;
+//         self.has_list |= rhs.has_list;
+//         self.has_resource |= rhs.has_resource;
+//         self.has_borrow_handle |= rhs.has_borrow_handle;
+//         self.has_own_handle |= rhs.has_own_handle;
+//     }
+// }
+
+// impl TypeInfo {
+//     pub fn is_clone(&self) -> bool {
+//         !self.has_resource
+//     }
+//     pub fn is_copy(&self) -> bool {
+//         !self.has_list && !self.has_resource
+//     }
+// }
+
+// impl Types {
+//     pub fn analyze(&mut self, resolve: &Resolve) {
+//         for (t, _) in resolve.types.iter() {
+//             self.type_id_info(resolve, t);
+//         }
+//         for (_, world) in resolve.worlds.iter() {
+//             for (import, (_, item)) in world
+//                 .imports
+//                 .iter()
+//                 .map(|i| (true, i))
+//                 .chain(world.exports.iter().map(|i| (false, i)))
+//             {
+//                 match item {
+//                     WorldItem::Function(f) => {
+//                         self.type_info_func(resolve, f, import);
+//                     }
+//                     WorldItem::Interface(id) => {
+//                         for (_, f) in resolve.interfaces[*id].functions.iter() {
+//                             self.type_info_func(resolve, f, import);
+//                         }
+//                     }
+//                     WorldItem::Type(_) => {}
+//                 }
+//             }
+//         }
+//     }
+
+//     fn type_info_func(&mut self, resolve: &Resolve, func: &Function, import: bool) {
+//         let mut live = LiveTypes::default();
+//         for (_, ty) in func.params.iter() {
+//             self.type_info(resolve, ty);
+//             live.add_type(resolve, ty);
+//         }
+//         for id in live.iter() {
+//             if resolve.types[id].name.is_some() {
+//                 let info = self.type_info.get_mut(&id).unwrap();
+//                 if import {
+//                     info.borrowed = true;
+//                 } else {
+//                     info.owned = true;
+//                 }
+//             }
+//         }
+//         let mut live = LiveTypes::default();
+//         for ty in func.results.iter_types() {
+//             self.type_info(resolve, ty);
+//             live.add_type(resolve, ty);
+//         }
+//         for id in live.iter() {
+//             if resolve.types[id].name.is_some() {
+//                 self.type_info.get_mut(&id).unwrap().owned = true;
+//             }
+//         }
+
+//         for ty in func.results.iter_types() {
+//             let id = match ty {
+//                 Type::Id(id) => *id,
+//                 _ => continue,
+//             };
+//             let err = match &resolve.types[id].kind {
+//                 TypeDefKind::Result(Result_ { err, .. }) => err,
+//                 _ => continue,
+//             };
+//             if let Some(Type::Id(id)) = err {
+//                 // When an interface `use`s a type from another interface, it creates a new typeid
+//                 // referring to the definition typeid. Chase any chain of references down to the
+//                 // typeid of the definition.
+//                 fn resolve_type_definition_id(resolve: &Resolve, mut id: TypeId) -> TypeId {
+//                     loop {
+//                         match resolve.types[id].kind {
+//                             TypeDefKind::Type(Type::Id(def_id)) => id = def_id,
+//                             _ => return id,
+//                         }
+//                     }
+//                 }
+//                 let id = resolve_type_definition_id(resolve, *id);
+//                 self.type_info.get_mut(&id).unwrap().error = true;
+//             }
+//         }
+//     }
+
+//     pub fn get(&self, id: TypeId) -> TypeInfo {
+//         self.type_info[&id]
+//     }
+
+//     pub fn type_id_info(&mut self, resolve: &Resolve, ty: TypeId) -> TypeInfo {
+//         if let Some(info) = self.type_info.get(&ty) {
+//             return *info;
+//         }
+//         let mut info = TypeInfo::default();
+//         match &resolve.types[ty].kind {
+//             TypeDefKind::Record(r) => {
+//                 for field in r.fields.iter() {
+//                     info |= self.type_info(resolve, &field.ty);
+//                 }
+//             }
+//             TypeDefKind::Resource => {
+//                 info.has_resource = true;
+//             }
+//             TypeDefKind::Handle(handle) => {
+//                 match handle {
+//                     Handle::Borrow(_) => info.has_borrow_handle = true,
+//                     Handle::Own(_) => info.has_own_handle = true,
+//                 }
+//                 info.has_resource = true;
+//             }
+//             TypeDefKind::Tuple(t) => {
+//                 for ty in t.types.iter() {
+//                     info |= self.type_info(resolve, ty);
+//                 }
+//             }
+//             TypeDefKind::Flags(_) => {}
+//             TypeDefKind::Enum(_) => {}
+//             TypeDefKind::Variant(v) => {
+//                 for case in v.cases.iter() {
+//                     info |= self.optional_type_info(resolve, case.ty.as_ref());
+//                 }
+//             }
+//             TypeDefKind::List(ty) => {
+//                 info = self.type_info(resolve, ty);
+//                 info.has_list = true;
+//             }
+//             TypeDefKind::Type(ty) => {
+//                 info = self.type_info(resolve, ty);
+//             }
+//             TypeDefKind::Option(ty) => {
+//                 info = self.type_info(resolve, ty);
+//             }
+//             TypeDefKind::Result(r) => {
+//                 info = self.optional_type_info(resolve, r.ok.as_ref());
+//                 info |= self.optional_type_info(resolve, r.err.as_ref());
+//             }
+//             TypeDefKind::Future(_) | TypeDefKind::Stream(_) | TypeDefKind::Error => {}
+//             TypeDefKind::Unknown => unreachable!(),
+//         }
+//         let prev = self.type_info.insert(ty, info);
+//         assert!(prev.is_none());
+//         info
+//     }
+
+//     pub fn type_info(&mut self, resolve: &Resolve, ty: &Type) -> TypeInfo {
+//         let mut info = TypeInfo::default();
+//         match ty {
+//             Type::String => info.has_list = true,
+//             Type::Id(id) => return self.type_id_info(resolve, *id),
+//             _ => {}
+//         }
+//         info
+//     }
+
+//     fn optional_type_info(&mut self, resolve: &Resolve, ty: Option<&Type>) -> TypeInfo {
+//         match ty {
+//             Some(ty) => self.type_info(resolve, ty),
+//             None => TypeInfo::default(),
+//         }
+//     }
+// }
+
 pub trait WorldGenerator {
     fn generate(&mut self, resolve: &Resolve, id: WorldId, files: &mut Files) -> Result<()> {
         let world = &resolve.worlds[id];
@@ -412,8 +409,9 @@
     fn anonymous_type_result(&mut self, id: TypeId, ty: &Result_, docs: &Docs);
     fn anonymous_type_list(&mut self, id: TypeId, ty: &Type, docs: &Docs);
     fn anonymous_type_future(&mut self, id: TypeId, ty: &Option<Type>, docs: &Docs);
-    fn anonymous_type_stream(&mut self, id: TypeId, ty: &Stream, docs: &Docs);
+    fn anonymous_type_stream(&mut self, id: TypeId, ty: &Type, docs: &Docs);
     fn anonymous_typ_type(&mut self, id: TypeId, ty: &Type, docs: &Docs);
+    fn anonymous_type_error(&mut self, id: TypeId, docs: &Docs);
 
     fn define_anonymous_type(&mut self, id: TypeId) {
         let ty = &self.resolve().types[id];
@@ -433,6 +431,7 @@
             TypeDefKind::Future(f) => self.anonymous_type_future(id, f, &ty.docs),
             TypeDefKind::Stream(s) => self.anonymous_type_stream(id, s, &ty.docs),
             TypeDefKind::Handle(handle) => self.anonymous_type_handle(id, handle, &ty.docs),
+            TypeDefKind::Error => self.anonymous_type_error(id, &ty.docs),
             TypeDefKind::Unknown => unreachable!(),
         }
     }
