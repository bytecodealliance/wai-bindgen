pub use wit_parser::abi::{AbiVariant, WasmSignature, WasmType};
use wit_parser::{
    align_to_arch, Alignment, ArchitectureSize, ElementInfo, Enum, Flags, FlagsRepr, Function,
    Handle, Int, Record, Resolve, Result_, Results, SizeAlign, Tuple, Type, TypeDefKind, TypeId,
    Variant,
};

// Helper macro for defining instructions without having to have tons of
// exhaustive `match` statements to update
macro_rules! def_instruction {
    (
        $( #[$enum_attr:meta] )*
        pub enum $name:ident<'a> {
            $(
                $( #[$attr:meta] )*
                $variant:ident $( {
                    $($field:ident : $field_ty:ty $(,)* )*
                } )?
                    :
                [$num_popped:expr] => [$num_pushed:expr],
            )*
        }
    ) => {
        $( #[$enum_attr] )*
        pub enum $name<'a> {
            $(
                $( #[$attr] )*
                $variant $( {
                    $(
                        $field : $field_ty,
                    )*
                } )? ,
            )*
        }

        impl $name<'_> {
            /// How many operands does this instruction pop from the stack?
            #[allow(unused_variables)]
            pub fn operands_len(&self) -> usize {
                match self {
                    $(
                        Self::$variant $( {
                            $(
                                $field,
                            )*
                        } )? => $num_popped,
                    )*
                }
            }

            /// How many results does this instruction push onto the stack?
            #[allow(unused_variables)]
            pub fn results_len(&self) -> usize {
                match self {
                    $(
                        Self::$variant $( {
                            $(
                                $field,
                            )*
                        } )? => $num_pushed,
                    )*
                }
            }
        }
    };
}

def_instruction! {
    #[derive(Debug)]
    pub enum Instruction<'a> {
        /// Acquires the specified parameter and places it on the stack.
        /// Depending on the context this may refer to wasm parameters or
        /// interface types parameters.
        GetArg { nth: usize } : [0] => [1],

        // Integer const/manipulation instructions

        /// Pushes the constant `val` onto the stack.
        I32Const { val: i32 } : [0] => [1],
        /// Casts the top N items on the stack using the `Bitcast` enum
        /// provided. Consumes the same number of operands that this produces.
        Bitcasts { casts: &'a [Bitcast] } : [casts.len()] => [casts.len()],
        /// Pushes a number of constant zeros for each wasm type on the stack.
        ConstZero { tys: &'a [WasmType] } : [0] => [tys.len()],

        // Memory load/store instructions

        /// Pops a pointer from the stack and loads a little-endian `i32` from
        /// it, using the specified constant offset.
        I32Load { offset: ArchitectureSize } : [1] => [1],
        /// Pops a pointer from the stack and loads a little-endian `i8` from
        /// it, using the specified constant offset. The value loaded is the
        /// zero-extended to 32-bits
        I32Load8U { offset: ArchitectureSize } : [1] => [1],
        /// Pops a pointer from the stack and loads a little-endian `i8` from
        /// it, using the specified constant offset. The value loaded is the
        /// sign-extended to 32-bits
        I32Load8S { offset: ArchitectureSize } : [1] => [1],
        /// Pops a pointer from the stack and loads a little-endian `i16` from
        /// it, using the specified constant offset. The value loaded is the
        /// zero-extended to 32-bits
        I32Load16U { offset: ArchitectureSize } : [1] => [1],
        /// Pops a pointer from the stack and loads a little-endian `i16` from
        /// it, using the specified constant offset. The value loaded is the
        /// sign-extended to 32-bits
        I32Load16S { offset: ArchitectureSize } : [1] => [1],
        /// Pops a pointer from the stack and loads a little-endian `i64` from
        /// it, using the specified constant offset.
        I64Load { offset: ArchitectureSize } : [1] => [1],
        /// Pops a pointer from the stack and loads a little-endian `f32` from
        /// it, using the specified constant offset.
        F32Load { offset: ArchitectureSize } : [1] => [1],
        /// Pops a pointer from the stack and loads a little-endian `f64` from
        /// it, using the specified constant offset.
        F64Load { offset: ArchitectureSize } : [1] => [1],

        /// Like `I32Load` or `I64Load`, but for loading pointer values.
        PointerLoad { offset: ArchitectureSize } : [1] => [1],
        /// Like `I32Load` or `I64Load`, but for loading array length values.
        LengthLoad { offset: ArchitectureSize } : [1] => [1],

        /// Pops a pointer from the stack and then an `i32` value.
        /// Stores the value in little-endian at the pointer specified plus the
        /// constant `offset`.
        I32Store { offset: ArchitectureSize } : [2] => [0],
        /// Pops a pointer from the stack and then an `i32` value.
        /// Stores the low 8 bits of the value in little-endian at the pointer
        /// specified plus the constant `offset`.
        I32Store8 { offset: ArchitectureSize } : [2] => [0],
        /// Pops a pointer from the stack and then an `i32` value.
        /// Stores the low 16 bits of the value in little-endian at the pointer
        /// specified plus the constant `offset`.
        I32Store16 { offset: ArchitectureSize } : [2] => [0],
        /// Pops a pointer from the stack and then an `i64` value.
        /// Stores the value in little-endian at the pointer specified plus the
        /// constant `offset`.
        I64Store { offset: ArchitectureSize } : [2] => [0],
        /// Pops a pointer from the stack and then an `f32` value.
        /// Stores the value in little-endian at the pointer specified plus the
        /// constant `offset`.
        F32Store { offset: ArchitectureSize } : [2] => [0],
        /// Pops a pointer from the stack and then an `f64` value.
        /// Stores the value in little-endian at the pointer specified plus the
        /// constant `offset`.
        F64Store { offset: ArchitectureSize } : [2] => [0],

        /// Like `I32Store` or `I64Store`, but for storing pointer values.
        PointerStore { offset: ArchitectureSize } : [2] => [0],
        /// Like `I32Store` or `I64Store`, but for storing array length values.
        LengthStore { offset: ArchitectureSize } : [2] => [0],

        // Scalar lifting/lowering

        /// Converts an interface type `char` value to a 32-bit integer
        /// representing the unicode scalar value.
        I32FromChar : [1] => [1],
        /// Converts an interface type `u64` value to a wasm `i64`.
        I64FromU64 : [1] => [1],
        /// Converts an interface type `s64` value to a wasm `i64`.
        I64FromS64 : [1] => [1],
        /// Converts an interface type `u32` value to a wasm `i32`.
        I32FromU32 : [1] => [1],
        /// Converts an interface type `s32` value to a wasm `i32`.
        I32FromS32 : [1] => [1],
        /// Converts an interface type `u16` value to a wasm `i32`.
        I32FromU16 : [1] => [1],
        /// Converts an interface type `s16` value to a wasm `i32`.
        I32FromS16 : [1] => [1],
        /// Converts an interface type `u8` value to a wasm `i32`.
        I32FromU8 : [1] => [1],
        /// Converts an interface type `s8` value to a wasm `i32`.
        I32FromS8 : [1] => [1],
        /// Conversion an interface type `f32` value to a wasm `f32`.
        ///
        /// This may be a noop for some implementations, but it's here in case the
        /// native language representation of `f32` is different than the wasm
        /// representation of `f32`.
        CoreF32FromF32 : [1] => [1],
        /// Conversion an interface type `f64` value to a wasm `f64`.
        ///
        /// This may be a noop for some implementations, but it's here in case the
        /// native language representation of `f64` is different than the wasm
        /// representation of `f64`.
        CoreF64FromF64 : [1] => [1],

        /// Converts a native wasm `i32` to an interface type `s8`.
        ///
        /// This will truncate the upper bits of the `i32`.
        S8FromI32 : [1] => [1],
        /// Converts a native wasm `i32` to an interface type `u8`.
        ///
        /// This will truncate the upper bits of the `i32`.
        U8FromI32 : [1] => [1],
        /// Converts a native wasm `i32` to an interface type `s16`.
        ///
        /// This will truncate the upper bits of the `i32`.
        S16FromI32 : [1] => [1],
        /// Converts a native wasm `i32` to an interface type `u16`.
        ///
        /// This will truncate the upper bits of the `i32`.
        U16FromI32 : [1] => [1],
        /// Converts a native wasm `i32` to an interface type `s32`.
        S32FromI32 : [1] => [1],
        /// Converts a native wasm `i32` to an interface type `u32`.
        U32FromI32 : [1] => [1],
        /// Converts a native wasm `i64` to an interface type `s64`.
        S64FromI64 : [1] => [1],
        /// Converts a native wasm `i64` to an interface type `u64`.
        U64FromI64 : [1] => [1],
        /// Converts a native wasm `i32` to an interface type `char`.
        ///
        /// It's safe to assume that the `i32` is indeed a valid unicode code point.
        CharFromI32 : [1] => [1],
        /// Converts a native wasm `f32` to an interface type `f32`.
        F32FromCoreF32 : [1] => [1],
        /// Converts a native wasm `f64` to an interface type `f64`.
        F64FromCoreF64 : [1] => [1],

        /// Creates a `bool` from an `i32` input, trapping if the `i32` isn't
        /// zero or one.
        BoolFromI32 : [1] => [1],
        /// Creates an `i32` from a `bool` input, must return 0 or 1.
        I32FromBool : [1] => [1],

        // lists

        /// Lowers a list where the element's layout in the native language is
        /// expected to match the canonical ABI definition of interface types.
        ///
        /// Pops a list value from the stack and pushes the pointer/length onto
        /// the stack. If `realloc` is set to `Some` then this is expected to
        /// *consume* the list which means that the data needs to be copied. An
        /// allocation/copy is expected when:
        ///
        /// * A host is calling a wasm export with a list (it needs to copy the
        ///   list in to the callee's module, allocating space with `realloc`)
        /// * A wasm export is returning a list (it's expected to use `realloc`
        ///   to give ownership of the list to the caller.
        /// * A host is returning a list in a import definition, meaning that
        ///   space needs to be allocated in the caller with `realloc`).
        ///
        /// A copy does not happen (e.g. `realloc` is `None`) when:
        ///
        /// * A wasm module calls an import with the list. In this situation
        ///   it's expected the caller will know how to access this module's
        ///   memory (e.g. the host has raw access or wasm-to-wasm communication
        ///   would copy the list).
        ///
        /// If `realloc` is `Some` then the adapter is not responsible for
        /// cleaning up this list because the other end is receiving the
        /// allocation. If `realloc` is `None` then the adapter is responsible
        /// for cleaning up any temporary allocation it created, if any.
        ListCanonLower {
            element: &'a Type,
            realloc: Option<&'a str>,
        } : [1] => [2],

        /// Same as `ListCanonLower`, but used for strings
        StringLower {
            realloc: Option<&'a str>,
        } : [1] => [2],

        /// Lowers a list where the element's layout in the native language is
        /// not expected to match the canonical ABI definition of interface
        /// types.
        ///
        /// Pops a list value from the stack and pushes the pointer/length onto
        /// the stack. This operation also pops a block from the block stack
        /// which is used as the iteration body of writing each element of the
        /// list consumed.
        ///
        /// The `realloc` field here behaves the same way as `ListCanonLower`.
        /// It's only set to `None` when a wasm module calls a declared import.
        /// Otherwise lowering in other contexts requires allocating memory for
        /// the receiver to own.
        ListLower {
            element: &'a Type,
            realloc: Option<&'a str>,
        } : [1] => [2],

        /// Lifts a list which has a canonical representation into an interface
        /// types value.
        ///
        /// The term "canonical" representation here means that the
        /// representation of the interface types value in the native language
        /// exactly matches the canonical ABI definition of the type.
        ///
        /// This will consume two `i32` values from the stack, a pointer and a
        /// length, and then produces an interface value list.
        ListCanonLift {
            element: &'a Type,
            ty: TypeId,
        } : [2] => [1],

        /// Same as `ListCanonLift`, but used for strings
        StringLift : [2] => [1],

        /// Lifts a list which into an interface types value.
        ///
        /// This will consume two `i32` values from the stack, a pointer and a
        /// length, and then produces an interface value list.
        ///
        /// This will also pop a block from the block stack which is how to
        /// read each individual element from the list.
        ListLift {
            element: &'a Type,
            ty: TypeId,
        } : [2] => [1],

        /// Pushes an operand onto the stack representing the list item from
        /// each iteration of the list.
        ///
        /// This is only used inside of blocks related to lowering lists.
        IterElem { element: &'a Type } : [0] => [1],

        /// Pushes an operand onto the stack representing the base pointer of
        /// the next element in a list.
        ///
        /// This is used for both lifting and lowering lists.
        IterBasePointer : [0] => [1],

        // records and tuples

        /// Pops a record value off the stack, decomposes the record to all of
        /// its fields, and then pushes the fields onto the stack.
        RecordLower {
            record: &'a Record,
            name: &'a str,
            ty: TypeId,
        } : [1] => [record.fields.len()],

        /// Pops all fields for a record off the stack and then composes them
        /// into a record.
        RecordLift {
            record: &'a Record,
            name: &'a str,
            ty: TypeId,
        } : [record.fields.len()] => [1],

        /// Create an `i32` from a handle.
        HandleLower {
            handle: &'a Handle,
            name: &'a str,
            ty: TypeId,
        } : [1] => [1],

        /// Create a handle from an `i32`.
        HandleLift {
            handle: &'a Handle,
            name: &'a str,
            ty: TypeId,
        } : [1] => [1],

        /// Pops a tuple value off the stack, decomposes the tuple to all of
        /// its fields, and then pushes the fields onto the stack.
        TupleLower {
            tuple: &'a Tuple,
            ty: TypeId,
        } : [1] => [tuple.types.len()],

        /// Pops all fields for a tuple off the stack and then composes them
        /// into a tuple.
        TupleLift {
            tuple: &'a Tuple,
            ty: TypeId,
        } : [tuple.types.len()] => [1],

        /// Converts a language-specific record-of-bools to a list of `i32`.
        FlagsLower {
            flags: &'a Flags,
            name: &'a str,
            ty: TypeId,
        } : [1] => [flags.repr().count()],
        /// Converts a list of native wasm `i32` to a language-specific
        /// record-of-bools.
        FlagsLift {
            flags: &'a Flags,
            name: &'a str,
            ty: TypeId,
        } : [flags.repr().count()] => [1],

        // variants

        /// This is a special instruction used for `VariantLower`
        /// instruction to determine the name of the payload, if present, to use
        /// within each block.
        ///
        /// Each sub-block will have this be the first instruction, and if it
        /// lowers a payload it will expect something bound to this name.
        VariantPayloadName : [0] => [1],

        /// Pops a variant off the stack as well as `ty.cases.len()` blocks
        /// from the code generator. Uses each of those blocks and the value
        /// from the stack to produce `nresults` of items.
        VariantLower {
            variant: &'a Variant,
            name: &'a str,
            ty: TypeId,
            results: &'a [WasmType],
        } : [1] => [results.len()],

        /// Pops an `i32` off the stack as well as `ty.cases.len()` blocks
        /// from the code generator. Uses each of those blocks and the value
        /// from the stack to produce a final variant.
        VariantLift {
            variant: &'a Variant,
            name: &'a str,
            ty: TypeId,
        } : [1] => [1],

        /// Pops an enum off the stack and pushes the `i32` representation.
        EnumLower {
            enum_: &'a Enum,
            name: &'a str,
            ty: TypeId,
        } : [1] => [1],

        /// Pops an `i32` off the stack and lifts it into the `enum` specified.
        EnumLift {
            enum_: &'a Enum,
            name: &'a str,
            ty: TypeId,
        } : [1] => [1],

        /// Specialization of `VariantLower` for specifically `option<T>` types,
        /// otherwise behaves the same as `VariantLower` (e.g. two blocks for
        /// the two cases.
        OptionLower {
            payload: &'a Type,
            ty: TypeId,
            results: &'a [WasmType],
        } : [1] => [results.len()],

        /// Specialization of `VariantLift` for specifically the `option<T>`
        /// type. Otherwise behaves the same as the `VariantLift` instruction
        /// with two blocks for the lift.
        OptionLift {
            payload: &'a Type,
            ty: TypeId,
        } : [1] => [1],

        /// Specialization of `VariantLower` for specifically `result<T, E>`
        /// types, otherwise behaves the same as `VariantLower` (e.g. two blocks
        /// for the two cases.
        ResultLower {
            result: &'a Result_
            ty: TypeId,
            results: &'a [WasmType],
        } : [1] => [results.len()],

        /// Specialization of `VariantLift` for specifically the `result<T,
        /// E>` type. Otherwise behaves the same as the `VariantLift`
        /// instruction with two blocks for the lift.
        ResultLift {
            result: &'a Result_,
            ty: TypeId,
        } : [1] => [1],

        // calling/control flow

        /// Represents a call to a raw WebAssembly API. The module/name are
        /// provided inline as well as the types if necessary.
        CallWasm {
            name: &'a str,
            sig: &'a WasmSignature,
        } : [sig.params.len()] => [sig.results.len()],

        /// Same as `CallWasm`, except the dual where an interface is being
        /// called rather than a raw wasm function.
        ///
        /// Note that this will be used for async functions.
        CallInterface {
            func: &'a Function,
        } : [func.params.len()] => [func.results.len()],

        /// Returns `amt` values on the stack. This is always the last
        /// instruction.
        Return { amt: usize, func: &'a Function } : [*amt] => [0],

        /// Calls the `realloc` function specified in a malloc-like fashion
        /// allocating `size` bytes with alignment `align`.
        ///
        /// Pushes the returned pointer onto the stack.
        Malloc {
            realloc: &'static str,
            size: ArchitectureSize,
            align: Alignment,
        } : [0] => [1],

        /// Used exclusively for guest-code generation this indicates that
        /// the standard memory deallocation function needs to be invoked with
        /// the specified parameters.
        ///
        /// This will pop a pointer from the stack and push nothing.
        GuestDeallocate {
            size: ArchitectureSize,
            align: Alignment,
        } : [1] => [0],

        /// Used exclusively for guest-code generation this indicates that
        /// a string is being deallocated. The ptr/length are on the stack and
        /// are poppped off and used to deallocate the string.
        GuestDeallocateString : [2] => [0],

        /// Used exclusively for guest-code generation this indicates that
        /// a list is being deallocated. The ptr/length are on the stack and
        /// are poppped off and used to deallocate the list.
        ///
        /// This variant also pops a block off the block stack to be used as the
        /// body of the deallocation loop.
        GuestDeallocateList {
            element: &'a Type,
        } : [2] => [0],

        /// Used exclusively for guest-code generation this indicates that
        /// a variant is being deallocated. The integer discriminant is popped
        /// off the stack as well as `blocks` number of blocks popped from the
        /// blocks stack. The variant is used to select, at runtime, which of
        /// the blocks is executed to deallocate the variant.
        GuestDeallocateVariant {
            blocks: usize,
        } : [1] => [0],
    }
}

#[derive(Debug, PartialEq)]
pub enum Bitcast {
    // Upcasts
    F32ToI32,
    F64ToI64,
    I32ToI64,
    F32ToI64,

    // Downcasts
    I32ToF32,
    I64ToF64,
    I64ToI32,
    I64ToF32,

    // PointerOrI64 conversions. These preserve provenance when the source
    // or destination is a pointer value.
    //
    // These are used when pointer values are being stored in
    // (ToP64) and loaded out of (P64To) PointerOrI64 values, so they
    // always have to preserve provenance when the value being loaded or
    // stored is a pointer.
    P64ToI64,
    I64ToP64,
    P64ToP,
    PToP64,

    // Pointer<->number conversions. These do not preserve provenance.
    //
    // These are used when integer or floating-point values are being stored in
    // (I32ToP/etc.) and loaded out of (PToI32/etc.) pointer values, so they
    // never have any provenance to preserve.
    I32ToP,
    PToI32,
    PToL,
    LToP,

    // Number<->Number conversions.
    I32ToL,
    LToI32,
    I64ToL,
    LToI64,

    // Multiple conversions in sequence.
    Sequence(Box<[Bitcast; 2]>),

    None,
}

/// Whether the glue code surrounding a call is lifting arguments and lowering
/// results or vice versa.
#[derive(Clone, Copy, PartialEq, Eq)]
pub enum LiftLower {
    /// When the glue code lifts arguments and lowers results.
    ///
    /// ```text
    /// Wasm --lift-args--> SourceLanguage; call; SourceLanguage --lower-results--> Wasm
    /// ```
    LiftArgsLowerResults,
    /// When the glue code lowers arguments and lifts results.
    ///
    /// ```text
    /// SourceLanguage --lower-args--> Wasm; call; Wasm --lift-results--> SourceLanguage
    /// ```
    LowerArgsLiftResults,
}

/// Trait for language implementors to use to generate glue code between native
/// WebAssembly signatures and interface types signatures.
///
/// This is used as an implementation detail in interpreting the ABI between
/// interface types and wasm types. Eventually this will be driven by interface
/// types adapters themselves, but for now the ABI of a function dictates what
/// instructions are fed in.
///
/// Types implementing `Bindgen` are incrementally fed `Instruction` values to
/// generate code for. Instructions operate like a stack machine where each
/// instruction has a list of inputs and a list of outputs (provided by the
/// `emit` function).
pub trait Bindgen {
    /// The intermediate type for fragments of code for this type.
    ///
    /// For most languages `String` is a suitable intermediate type.
    type Operand: Clone;

    /// Emit code to implement the given instruction.
    ///
    /// Each operand is given in `operands` and can be popped off if ownership
    /// is required. It's guaranteed that `operands` has the appropriate length
    /// for the `inst` given, as specified with [`Instruction`].
    ///
    /// Each result variable should be pushed onto `results`. This function must
    /// push the appropriate number of results or binding generation will panic.
    fn emit(
        &mut self,
        resolve: &Resolve,
        inst: &Instruction<'_>,
        operands: &mut Vec<Self::Operand>,
        results: &mut Vec<Self::Operand>,
    );

    /// Gets a operand reference to the return pointer area.
    ///
    /// The provided size and alignment is for the function's return type.
    fn return_pointer(&mut self, size: ArchitectureSize, align: Alignment) -> Self::Operand;

    /// Enters a new block of code to generate code for.
    ///
    /// This is currently exclusively used for constructing variants. When a
    /// variant is constructed a block here will be pushed for each case of a
    /// variant, generating the code necessary to translate a variant case.
    ///
    /// Blocks are completed with `finish_block` below. It's expected that `emit`
    /// will always push code (if necessary) into the "current block", which is
    /// updated by calling this method and `finish_block` below.
    fn push_block(&mut self);

    /// Indicates to the code generator that a block is completed, and the
    /// `operand` specified was the resulting value of the block.
    ///
    /// This method will be used to compute the value of each arm of lifting a
    /// variant. The `operand` will be `None` if the variant case didn't
    /// actually have any type associated with it. Otherwise it will be `Some`
    /// as the last value remaining on the stack representing the value
    /// associated with a variant's `case`.
    ///
    /// It's expected that this will resume code generation in the previous
    /// block before `push_block` was called. This must also save the results
    /// of the current block internally for instructions like `ResultLift` to
    /// use later.
    fn finish_block(&mut self, operand: &mut Vec<Self::Operand>);

    /// Returns size information that was previously calculated for all types.
    fn sizes(&self) -> &SizeAlign;

    /// Returns whether or not the specified element type is represented in a
    /// "canonical" form for lists. This dictates whether the `ListCanonLower`
    /// and `ListCanonLift` instructions are used or not.
    fn is_list_canonical(&self, resolve: &Resolve, element: &Type) -> bool;
}

/// Generates an abstract sequence of instructions which represents this
/// function being adapted as an imported function.
///
/// The instructions here, when executed, will emulate a language with
/// interface types calling the concrete wasm implementation. The parameters
/// for the returned instruction sequence are the language's own
/// interface-types parameters. One instruction in the instruction stream
/// will be a `Call` which represents calling the actual raw wasm function
/// signature.
///
/// This function is useful, for example, if you're building a language
/// generator for WASI bindings. This will document how to translate
/// language-specific values into the wasm types to call a WASI function,
/// and it will also automatically convert the results of the WASI function
/// back to a language-specific value.
pub fn call(
    resolve: &Resolve,
    variant: AbiVariant,
    lift_lower: LiftLower,
    func: &Function,
    bindgen: &mut impl Bindgen,
) {
    Generator::new(resolve, variant, lift_lower, bindgen).call(func);
}

/// Used in a similar manner as the `Interface::call` function except is
/// used to generate the `post-return` callback for `func`.
///
/// This is only intended to be used in guest generators for exported
/// functions and will primarily generate `GuestDeallocate*` instructions,
/// plus others used as input to those instructions.
pub fn post_return(resolve: &Resolve, func: &Function, bindgen: &mut impl Bindgen) {
    Generator::new(
        resolve,
        AbiVariant::GuestExport,
        LiftLower::LiftArgsLowerResults,
        bindgen,
    )
    .post_return(func);
}
/// Returns whether the `Function` specified needs a post-return function to
/// be generated in guest code.
///
/// This is used when the return value contains a memory allocation such as
/// a list or a string primarily.
pub fn guest_export_needs_post_return(resolve: &Resolve, func: &Function) -> bool {
    func.results
        .iter_types()
        .any(|t| needs_post_return(resolve, t))
}

fn needs_post_return(resolve: &Resolve, ty: &Type) -> bool {
    match ty {
        Type::String => true,
        Type::Id(id) => match &resolve.types[*id].kind {
            TypeDefKind::List(_) => true,
            TypeDefKind::Type(t) => needs_post_return(resolve, t),
            TypeDefKind::Handle(_) => false,
            TypeDefKind::Resource => false,
            TypeDefKind::Record(r) => r.fields.iter().any(|f| needs_post_return(resolve, &f.ty)),
            TypeDefKind::Tuple(t) => t.types.iter().any(|t| needs_post_return(resolve, t)),
            TypeDefKind::Variant(t) => t
                .cases
                .iter()
                .filter_map(|t| t.ty.as_ref())
                .any(|t| needs_post_return(resolve, t)),
            TypeDefKind::Option(t) => needs_post_return(resolve, t),
            TypeDefKind::Result(t) => [&t.ok, &t.err]
                .iter()
                .filter_map(|t| t.as_ref())
                .any(|t| needs_post_return(resolve, t)),
            TypeDefKind::Flags(_) | TypeDefKind::Enum(_) => false,
            TypeDefKind::Future(_) | TypeDefKind::Stream(_) => unimplemented!(),
            TypeDefKind::Unknown => unreachable!(),
        },

        Type::Bool
        | Type::U8
        | Type::S8
        | Type::U16
        | Type::S16
        | Type::U32
        | Type::S32
        | Type::U64
        | Type::S64
        | Type::F32
        | Type::F64
        | Type::Char => false,
    }
}

struct Generator<'a, B: Bindgen> {
    variant: AbiVariant,
    lift_lower: LiftLower,
    bindgen: &'a mut B,
    resolve: &'a Resolve,
    operands: Vec<B::Operand>,
    results: Vec<B::Operand>,
    stack: Vec<B::Operand>,
    return_pointer: Option<B::Operand>,
}

impl<'a, B: Bindgen> Generator<'a, B> {
    fn new(
        resolve: &'a Resolve,
        variant: AbiVariant,
        lift_lower: LiftLower,
        bindgen: &'a mut B,
    ) -> Generator<'a, B> {
        Generator {
            resolve,
            variant,
            lift_lower,
            bindgen,
            operands: Vec::new(),
            results: Vec::new(),
            stack: Vec::new(),
            return_pointer: None,
        }
    }

    fn call(&mut self, func: &Function) {
        let sig = self.resolve.wasm_signature(self.variant, func);

        match self.lift_lower {
            LiftLower::LowerArgsLiftResults => {
                if !sig.indirect_params {
                    // If the parameters for this function aren't indirect
                    // (there aren't too many) then we simply do a normal lower
                    // operation for them all.
                    for (nth, (_, ty)) in func.params.iter().enumerate() {
                        self.emit(&Instruction::GetArg { nth });
                        self.lower(ty);
                    }
                } else {
                    // ... otherwise if parameters are indirect space is
                    // allocated from them and each argument is lowered
                    // individually into memory.
<<<<<<< HEAD
                    let ElementInfo { size, align } = self
=======
                    let info = self
>>>>>>> 51091057
                        .bindgen
                        .sizes()
                        .record(func.params.iter().map(|t| &t.1));
                    let ptr = match self.variant {
                        // When a wasm module calls an import it will provide
                        // space that isn't explicitly deallocated.
                        AbiVariant::GuestImport => self
                            .bindgen
                            .return_pointer(info.size.size_wasm32(), info.align.align_wasm32()),
                        // When calling a wasm module from the outside, though,
                        // malloc needs to be called.
                        AbiVariant::GuestExport => {
                            self.emit(&Instruction::Malloc {
                                realloc: "cabi_realloc",
                                size: info.size.size_wasm32(),
                                align: info.align.align_wasm32(),
                            });
                            self.stack.pop().unwrap()
                        }
                    };
                    let mut offset = ArchitectureSize::default();
                    for (nth, (_, ty)) in func.params.iter().enumerate() {
                        self.emit(&Instruction::GetArg { nth });
<<<<<<< HEAD
                        offset = align_to_arch(offset, self.bindgen.sizes().align(ty));
                        self.write_to_memory(ty, ptr.clone(), offset);
                        offset += self.bindgen.sizes().size(ty);
=======
                        offset = align_to(offset, self.bindgen.sizes().align(ty).align_wasm32());
                        self.write_to_memory(ty, ptr.clone(), offset as i32);
                        offset += self.bindgen.sizes().size(ty).size_wasm32();
>>>>>>> 51091057
                    }

                    self.stack.push(ptr);
                }

                // If necessary we may need to prepare a return pointer for
                // this ABI.
                if self.variant == AbiVariant::GuestImport && sig.retptr {
<<<<<<< HEAD
                    let ElementInfo { size, align } =
                        self.bindgen.sizes().params(func.results.iter_types());
                    let ptr = self.bindgen.return_pointer(size, align);
=======
                    let info = self.bindgen.sizes().params(func.results.iter_types());
                    let ptr = self
                        .bindgen
                        .return_pointer(info.size.size_wasm32(), info.align.align_wasm32());
>>>>>>> 51091057
                    self.return_pointer = Some(ptr.clone());
                    self.stack.push(ptr);
                }

                // Now that all the wasm args are prepared we can call the
                // actual wasm function.
                assert_eq!(self.stack.len(), sig.params.len());
                self.emit(&Instruction::CallWasm {
                    name: &func.name,
                    sig: &sig,
                });

                if !sig.retptr {
                    // With no return pointer in use we can simply lift the
                    // result(s) of the function from the result of the core
                    // wasm function.
                    for ty in func.results.iter_types() {
                        self.lift(ty)
                    }
                } else {
                    let ptr = match self.variant {
                        // imports into guests means it's a wasm module
                        // calling an imported function. We supplied the
                        // return poitner as the last argument (saved in
                        // `self.return_pointer`) so we use that to read
                        // the result of the function from memory.
                        AbiVariant::GuestImport => {
                            assert!(sig.results.is_empty());
                            self.return_pointer.take().unwrap()
                        }

                        // guest exports means that this is a host
                        // calling wasm so wasm returned a pointer to where
                        // the result is stored
                        AbiVariant::GuestExport => self.stack.pop().unwrap(),
                    };

                    self.read_results_from_memory(&func.results, ptr, Default::default());
                }

                self.emit(&Instruction::Return {
                    func,
                    amt: func.results.len(),
                });
            }
            LiftLower::LiftArgsLowerResults => {
                if !sig.indirect_params {
                    // If parameters are not passed indirectly then we lift each
                    // argument in succession from the component wasm types that
                    // make-up the type.
                    let mut offset = 0;
                    let mut temp = Vec::new();
                    for (_, ty) in func.params.iter() {
                        temp.truncate(0);
                        self.resolve.push_flat(ty, &mut temp);
                        for _ in 0..temp.len() {
                            self.emit(&Instruction::GetArg { nth: offset });
                            offset += 1;
                        }
                        self.lift(ty);
                    }
                } else {
                    // ... otherwise argument is read in succession from memory
                    // where the pointer to the arguments is the first argument
                    // to the function.
                    let mut offset = ArchitectureSize::default();
                    self.emit(&Instruction::GetArg { nth: 0 });
                    let ptr = self.stack.pop().unwrap();
                    for (_, ty) in func.params.iter() {
<<<<<<< HEAD
                        offset = align_to_arch(offset, self.bindgen.sizes().align(ty));
                        self.read_from_memory(ty, ptr.clone(), offset);
                        offset += self.bindgen.sizes().size(ty);
=======
                        offset = align_to(offset, self.bindgen.sizes().align(ty).align_wasm32());
                        self.read_from_memory(ty, ptr.clone(), offset as i32);
                        offset += self.bindgen.sizes().size(ty).size_wasm32();
>>>>>>> 51091057
                    }
                }

                // ... and that allows us to call the interface types function
                self.emit(&Instruction::CallInterface { func });

                // This was dynamically allocated by the caller so after
                // it's been read by the guest we need to deallocate it.
                if let AbiVariant::GuestExport = self.variant {
                    if sig.indirect_params {
<<<<<<< HEAD
                        let ElementInfo { size, align } = self
=======
                        let info = self
>>>>>>> 51091057
                            .bindgen
                            .sizes()
                            .record(func.params.iter().map(|t| &t.1));
                        self.emit(&Instruction::GetArg { nth: 0 });
                        self.emit(&Instruction::GuestDeallocate {
                            size: info.size.size_wasm32(),
                            align: info.align.align_wasm32(),
                        });
                    }
                }

                if !sig.retptr {
                    // With no return pointer in use we simply lower the
                    // result(s) and return that directly from the function.
                    let results = self
                        .stack
                        .drain(self.stack.len() - func.results.len()..)
                        .collect::<Vec<_>>();
                    for (ty, result) in func.results.iter_types().zip(results) {
                        self.stack.push(result);
                        self.lower(ty);
                    }
                } else {
                    match self.variant {
                        // When a function is imported to a guest this means
                        // it's a host providing the implementation of the
                        // import. The result is stored in the pointer
                        // specified in the last argument, so we get the
                        // pointer here and then write the return value into
                        // it.
                        AbiVariant::GuestImport => {
                            self.emit(&Instruction::GetArg {
                                nth: sig.params.len() - 1,
                            });
                            let ptr = self.stack.pop().unwrap();
                            self.write_params_to_memory(
                                func.results.iter_types(),
                                ptr,
                                Default::default(),
                            );
                        }

                        // For a guest import this is a function defined in
                        // wasm, so we're returning a pointer where the
                        // value was stored at. Allocate some space here
                        // (statically) and then write the result into that
                        // memory, returning the pointer at the end.
                        AbiVariant::GuestExport => {
<<<<<<< HEAD
                            let ElementInfo { size, align } =
                                self.bindgen.sizes().params(func.results.iter_types());
                            let ptr = self.bindgen.return_pointer(size, align);
                            self.write_params_to_memory(
                                func.results.iter_types(),
                                ptr.clone(),
                                Default::default(),
                            );
=======
                            let info = self.bindgen.sizes().params(func.results.iter_types());
                            let ptr = self
                                .bindgen
                                .return_pointer(info.size.size_wasm32(), info.align.align_wasm32());
                            self.write_params_to_memory(func.results.iter_types(), ptr.clone(), 0);
>>>>>>> 51091057
                            self.stack.push(ptr);
                        }
                    }
                }

                self.emit(&Instruction::Return {
                    func,
                    amt: sig.results.len(),
                });
            }
        }

        assert!(
            self.stack.is_empty(),
            "stack has {} items remaining",
            self.stack.len()
        );
    }

    fn post_return(&mut self, func: &Function) {
        let sig = self.resolve.wasm_signature(self.variant, func);

        // Currently post-return is only used for lists and lists are always
        // returned indirectly through memory due to their flat representation
        // having more than one type. Assert that a return pointer is used,
        // though, in case this ever changes.
        assert!(sig.retptr);

        self.emit(&Instruction::GetArg { nth: 0 });
        let addr = self.stack.pop().unwrap();
        for (offset, ty) in self
            .bindgen
            .sizes()
            .field_offsets(func.results.iter_types())
        {
<<<<<<< HEAD
            //let offset = i32::try_from(offset).unwrap();
=======
            let offset = offset.size_wasm32();
            let offset = i32::try_from(offset).unwrap();
>>>>>>> 51091057
            self.deallocate(ty, addr.clone(), offset);
        }
        self.emit(&Instruction::Return { func, amt: 0 });

        assert!(
            self.stack.is_empty(),
            "stack has {} items remaining",
            self.stack.len()
        );
    }

    fn emit(&mut self, inst: &Instruction<'_>) {
        self.operands.clear();
        self.results.clear();

        let operands_len = inst.operands_len();
        assert!(
            self.stack.len() >= operands_len,
            "not enough operands on stack for {:?}",
            inst
        );
        self.operands
            .extend(self.stack.drain((self.stack.len() - operands_len)..));
        self.results.reserve(inst.results_len());

        self.bindgen
            .emit(self.resolve, inst, &mut self.operands, &mut self.results);

        assert_eq!(
            self.results.len(),
            inst.results_len(),
            "{:?} expected {} results, got {}",
            inst,
            inst.results_len(),
            self.results.len()
        );
        self.stack.append(&mut self.results);
    }

    fn push_block(&mut self) {
        self.bindgen.push_block();
    }

    fn finish_block(&mut self, size: usize) {
        self.operands.clear();
        assert!(
            size <= self.stack.len(),
            "not enough operands on stack for finishing block",
        );
        self.operands
            .extend(self.stack.drain((self.stack.len() - size)..));
        self.bindgen.finish_block(&mut self.operands);
    }

    fn lower(&mut self, ty: &Type) {
        use Instruction::*;

        match *ty {
            Type::Bool => self.emit(&I32FromBool),
            Type::S8 => self.emit(&I32FromS8),
            Type::U8 => self.emit(&I32FromU8),
            Type::S16 => self.emit(&I32FromS16),
            Type::U16 => self.emit(&I32FromU16),
            Type::S32 => self.emit(&I32FromS32),
            Type::U32 => self.emit(&I32FromU32),
            Type::S64 => self.emit(&I64FromS64),
            Type::U64 => self.emit(&I64FromU64),
            Type::Char => self.emit(&I32FromChar),
            Type::F32 => self.emit(&CoreF32FromF32),
            Type::F64 => self.emit(&CoreF64FromF64),
            Type::String => {
                let realloc = self.list_realloc();
                self.emit(&StringLower { realloc });
            }
            Type::Id(id) => match &self.resolve.types[id].kind {
                TypeDefKind::Type(t) => self.lower(t),
                TypeDefKind::List(element) => {
                    let realloc = self.list_realloc();
                    if self.bindgen.is_list_canonical(self.resolve, element) {
                        self.emit(&ListCanonLower { element, realloc });
                    } else {
                        self.push_block();
                        self.emit(&IterElem { element });
                        self.emit(&IterBasePointer);
                        let addr = self.stack.pop().unwrap();
                        self.write_to_memory(element, addr, Default::default());
                        self.finish_block(0);
                        self.emit(&ListLower { element, realloc });
                    }
                }
                TypeDefKind::Handle(handle) => {
                    let (Handle::Own(ty) | Handle::Borrow(ty)) = handle;
                    self.emit(&HandleLower {
                        handle,
                        ty: id,
                        name: self.resolve.types[*ty].name.as_deref().unwrap(),
                    });
                }
                TypeDefKind::Resource => {
                    todo!();
                }
                TypeDefKind::Record(record) => {
                    self.emit(&RecordLower {
                        record,
                        ty: id,
                        name: self.resolve.types[id].name.as_deref().unwrap(),
                    });
                    let values = self
                        .stack
                        .drain(self.stack.len() - record.fields.len()..)
                        .collect::<Vec<_>>();
                    for (field, value) in record.fields.iter().zip(values) {
                        self.stack.push(value);
                        self.lower(&field.ty);
                    }
                }
                TypeDefKind::Tuple(tuple) => {
                    self.emit(&TupleLower { tuple, ty: id });
                    let values = self
                        .stack
                        .drain(self.stack.len() - tuple.types.len()..)
                        .collect::<Vec<_>>();
                    for (ty, value) in tuple.types.iter().zip(values) {
                        self.stack.push(value);
                        self.lower(ty);
                    }
                }

                TypeDefKind::Flags(flags) => {
                    self.emit(&FlagsLower {
                        flags,
                        ty: id,
                        name: self.resolve.types[id].name.as_ref().unwrap(),
                    });
                }

                TypeDefKind::Variant(v) => {
                    let results =
                        self.lower_variant_arms(ty, v.cases.iter().map(|c| c.ty.as_ref()));
                    self.emit(&VariantLower {
                        variant: v,
                        ty: id,
                        results: &results,
                        name: self.resolve.types[id].name.as_deref().unwrap(),
                    });
                }
                TypeDefKind::Enum(enum_) => {
                    self.emit(&EnumLower {
                        enum_,
                        ty: id,
                        name: self.resolve.types[id].name.as_deref().unwrap(),
                    });
                }
                TypeDefKind::Option(t) => {
                    let results = self.lower_variant_arms(ty, [None, Some(t)]);
                    self.emit(&OptionLower {
                        payload: t,
                        ty: id,
                        results: &results,
                    });
                }
                TypeDefKind::Result(r) => {
                    let results = self.lower_variant_arms(ty, [r.ok.as_ref(), r.err.as_ref()]);
                    self.emit(&ResultLower {
                        result: r,
                        ty: id,
                        results: &results,
                    });
                }
                TypeDefKind::Future(_) => todo!("lower future"),
                TypeDefKind::Stream(_) => todo!("lower stream"),
                TypeDefKind::Unknown => unreachable!(),
            },
        }
    }

    fn lower_variant_arms<'b>(
        &mut self,
        ty: &Type,
        cases: impl IntoIterator<Item = Option<&'b Type>>,
    ) -> Vec<WasmType> {
        use Instruction::*;
        let mut results = Vec::new();
        let mut temp = Vec::new();
        let mut casts = Vec::new();
        self.resolve.push_flat(ty, &mut results);
        for (i, ty) in cases.into_iter().enumerate() {
            self.push_block();
            self.emit(&VariantPayloadName);
            let payload_name = self.stack.pop().unwrap();
            self.emit(&I32Const { val: i as i32 });
            let mut pushed = 1;
            if let Some(ty) = ty {
                // Using the payload of this block we lower the type to
                // raw wasm values.
                self.stack.push(payload_name);
                self.lower(ty);

                // Determine the types of all the wasm values we just
                // pushed, and record how many. If we pushed too few
                // then we'll need to push some zeros after this.
                temp.truncate(0);
                self.resolve.push_flat(ty, &mut temp);
                pushed += temp.len();

                // For all the types pushed we may need to insert some
                // bitcasts. This will go through and cast everything
                // to the right type to ensure all blocks produce the
                // same set of results.
                casts.truncate(0);
                for (actual, expected) in temp.iter().zip(&results[1..]) {
                    casts.push(cast(*actual, *expected));
                }
                if casts.iter().any(|c| *c != Bitcast::None) {
                    self.emit(&Bitcasts { casts: &casts });
                }
            }

            // If we haven't pushed enough items in this block to match
            // what other variants are pushing then we need to push
            // some zeros.
            if pushed < results.len() {
                self.emit(&ConstZero {
                    tys: &results[pushed..],
                });
            }
            self.finish_block(results.len());
        }
        results
    }

    fn list_realloc(&self) -> Option<&'static str> {
        // Lowering parameters calling a wasm import means
        // we don't need to pass ownership, but we pass
        // ownership in all other cases.
        match (self.variant, self.lift_lower) {
            (AbiVariant::GuestImport, LiftLower::LowerArgsLiftResults) => None,
            _ => Some("cabi_realloc"),
        }
    }

    /// Note that in general everything in this function is the opposite of the
    /// `lower` function above. This is intentional and should be kept this way!
    fn lift(&mut self, ty: &Type) {
        use Instruction::*;

        match *ty {
            Type::Bool => self.emit(&BoolFromI32),
            Type::S8 => self.emit(&S8FromI32),
            Type::U8 => self.emit(&U8FromI32),
            Type::S16 => self.emit(&S16FromI32),
            Type::U16 => self.emit(&U16FromI32),
            Type::S32 => self.emit(&S32FromI32),
            Type::U32 => self.emit(&U32FromI32),
            Type::S64 => self.emit(&S64FromI64),
            Type::U64 => self.emit(&U64FromI64),
            Type::Char => self.emit(&CharFromI32),
            Type::F32 => self.emit(&F32FromCoreF32),
            Type::F64 => self.emit(&F64FromCoreF64),
            Type::String => self.emit(&StringLift),
            Type::Id(id) => match &self.resolve.types[id].kind {
                TypeDefKind::Type(t) => self.lift(t),
                TypeDefKind::List(element) => {
                    if self.bindgen.is_list_canonical(self.resolve, element) {
                        self.emit(&ListCanonLift { element, ty: id });
                    } else {
                        self.push_block();
                        self.emit(&IterBasePointer);
                        let addr = self.stack.pop().unwrap();
                        self.read_from_memory(element, addr, Default::default());
                        self.finish_block(1);
                        self.emit(&ListLift { element, ty: id });
                    }
                }
                TypeDefKind::Handle(handle) => {
                    let (Handle::Own(ty) | Handle::Borrow(ty)) = handle;
                    self.emit(&HandleLift {
                        handle,
                        ty: id,
                        name: self.resolve.types[*ty].name.as_deref().unwrap(),
                    });
                }
                TypeDefKind::Resource => {
                    todo!();
                }
                TypeDefKind::Record(record) => {
                    let mut temp = Vec::new();
                    self.resolve.push_flat(ty, &mut temp);
                    let mut args = self
                        .stack
                        .drain(self.stack.len() - temp.len()..)
                        .collect::<Vec<_>>();
                    for field in record.fields.iter() {
                        temp.truncate(0);
                        self.resolve.push_flat(&field.ty, &mut temp);
                        self.stack.extend(args.drain(..temp.len()));
                        self.lift(&field.ty);
                    }
                    self.emit(&RecordLift {
                        record,
                        ty: id,
                        name: self.resolve.types[id].name.as_deref().unwrap(),
                    });
                }
                TypeDefKind::Tuple(tuple) => {
                    let mut temp = Vec::new();
                    self.resolve.push_flat(ty, &mut temp);
                    let mut args = self
                        .stack
                        .drain(self.stack.len() - temp.len()..)
                        .collect::<Vec<_>>();
                    for ty in tuple.types.iter() {
                        temp.truncate(0);
                        self.resolve.push_flat(ty, &mut temp);
                        self.stack.extend(args.drain(..temp.len()));
                        self.lift(ty);
                    }
                    self.emit(&TupleLift { tuple, ty: id });
                }
                TypeDefKind::Flags(flags) => {
                    self.emit(&FlagsLift {
                        flags,
                        ty: id,
                        name: self.resolve.types[id].name.as_ref().unwrap(),
                    });
                }

                TypeDefKind::Variant(v) => {
                    self.lift_variant_arms(ty, v.cases.iter().map(|c| c.ty.as_ref()));
                    self.emit(&VariantLift {
                        variant: v,
                        ty: id,
                        name: self.resolve.types[id].name.as_deref().unwrap(),
                    });
                }

                TypeDefKind::Enum(enum_) => {
                    self.emit(&EnumLift {
                        enum_,
                        ty: id,
                        name: self.resolve.types[id].name.as_deref().unwrap(),
                    });
                }

                TypeDefKind::Option(t) => {
                    self.lift_variant_arms(ty, [None, Some(t)]);
                    self.emit(&OptionLift { payload: t, ty: id });
                }

                TypeDefKind::Result(r) => {
                    self.lift_variant_arms(ty, [r.ok.as_ref(), r.err.as_ref()]);
                    self.emit(&ResultLift { result: r, ty: id });
                }

                TypeDefKind::Future(_) => todo!("lift future"),
                TypeDefKind::Stream(_) => todo!("lift stream"),
                TypeDefKind::Unknown => unreachable!(),
            },
        }
    }

    fn lift_variant_arms<'b>(
        &mut self,
        ty: &Type,
        cases: impl IntoIterator<Item = Option<&'b Type>>,
    ) {
        let mut params = Vec::new();
        let mut temp = Vec::new();
        let mut casts = Vec::new();
        self.resolve.push_flat(ty, &mut params);
        let block_inputs = self
            .stack
            .drain(self.stack.len() + 1 - params.len()..)
            .collect::<Vec<_>>();
        for ty in cases {
            self.push_block();
            if let Some(ty) = ty {
                // Push only the values we need for this variant onto
                // the stack.
                temp.truncate(0);
                self.resolve.push_flat(ty, &mut temp);
                self.stack
                    .extend(block_inputs[..temp.len()].iter().cloned());

                // Cast all the types we have on the stack to the actual
                // types needed for this variant, if necessary.
                casts.truncate(0);
                for (actual, expected) in temp.iter().zip(&params[1..]) {
                    casts.push(cast(*expected, *actual));
                }
                if casts.iter().any(|c| *c != Bitcast::None) {
                    self.emit(&Instruction::Bitcasts { casts: &casts });
                }

                // Then recursively lift this variant's payload.
                self.lift(ty);
            }
            self.finish_block(ty.is_some() as usize);
        }
    }

    fn write_to_memory(&mut self, ty: &Type, addr: B::Operand, offset: ArchitectureSize) {
        use Instruction::*;

        match *ty {
            // Builtin types need different flavors of storage instructions
            // depending on the size of the value written.
            Type::Bool | Type::U8 | Type::S8 => {
                self.lower_and_emit(ty, addr, &I32Store8 { offset })
            }
            Type::U16 | Type::S16 => self.lower_and_emit(ty, addr, &I32Store16 { offset }),
            Type::U32 | Type::S32 | Type::Char => {
                self.lower_and_emit(ty, addr, &I32Store { offset })
            }
            Type::U64 | Type::S64 => self.lower_and_emit(ty, addr, &I64Store { offset }),
            Type::F32 => self.lower_and_emit(ty, addr, &F32Store { offset }),
            Type::F64 => self.lower_and_emit(ty, addr, &F64Store { offset }),
            Type::String => self.write_list_to_memory(ty, addr, offset),

            Type::Id(id) => match &self.resolve.types[id].kind {
                TypeDefKind::Type(t) => self.write_to_memory(t, addr, offset),
                TypeDefKind::List(_) => self.write_list_to_memory(ty, addr, offset),

                TypeDefKind::Handle(_) => self.lower_and_emit(ty, addr, &I32Store { offset }),

                // Decompose the record into its components and then write all
                // the components into memory one-by-one.
                TypeDefKind::Record(record) => {
                    self.emit(&RecordLower {
                        record,
                        ty: id,
                        name: self.resolve.types[id].name.as_deref().unwrap(),
                    });
                    self.write_fields_to_memory(record.fields.iter().map(|f| &f.ty), addr, offset);
                }
                TypeDefKind::Resource => {
                    todo!()
                }
                TypeDefKind::Tuple(tuple) => {
                    self.emit(&TupleLower { tuple, ty: id });
                    self.write_fields_to_memory(tuple.types.iter(), addr, offset);
                }

                TypeDefKind::Flags(f) => {
                    self.lower(ty);
                    match f.repr() {
                        FlagsRepr::U8 => {
                            self.stack.push(addr);
                            self.store_intrepr(offset, Int::U8);
                        }
                        FlagsRepr::U16 => {
                            self.stack.push(addr);
                            self.store_intrepr(offset, Int::U16);
                        }
                        FlagsRepr::U32(n) => {
                            for i in (0..n).rev() {
                                self.stack.push(addr.clone());
                                self.emit(&I32Store {
                                    offset: offset.add_bytes(i * 4),
                                });
                            }
                        }
                    }
                }

                // Each case will get its own block, and the first item in each
                // case is writing the discriminant. After that if we have a
                // payload we write the payload after the discriminant, aligned up
                // to the type's alignment.
                TypeDefKind::Variant(v) => {
                    self.write_variant_arms_to_memory(
                        offset,
                        addr,
                        v.tag(),
                        v.cases.iter().map(|c| c.ty.as_ref()),
                    );
                    self.emit(&VariantLower {
                        variant: v,
                        ty: id,
                        results: &[],
                        name: self.resolve.types[id].name.as_deref().unwrap(),
                    });
                }

                TypeDefKind::Option(t) => {
                    self.write_variant_arms_to_memory(offset, addr, Int::U8, [None, Some(t)]);
                    self.emit(&OptionLower {
                        payload: t,
                        ty: id,
                        results: &[],
                    });
                }

                TypeDefKind::Result(r) => {
                    self.write_variant_arms_to_memory(
                        offset,
                        addr,
                        Int::U8,
                        [r.ok.as_ref(), r.err.as_ref()],
                    );
                    self.emit(&ResultLower {
                        result: r,
                        ty: id,
                        results: &[],
                    });
                }

                TypeDefKind::Enum(e) => {
                    self.lower(ty);
                    self.stack.push(addr);
                    self.store_intrepr(offset, e.tag());
                }

                TypeDefKind::Future(_) => todo!("write future to memory"),
                TypeDefKind::Stream(_) => todo!("write stream to memory"),
                TypeDefKind::Unknown => unreachable!(),
            },
        }
    }

    fn write_params_to_memory<'b>(
        &mut self,
        params: impl IntoIterator<Item = &'b Type> + ExactSizeIterator,
        addr: B::Operand,
        offset: ArchitectureSize,
    ) {
        self.write_fields_to_memory(params, addr, offset);
    }

    fn write_variant_arms_to_memory<'b>(
        &mut self,
        offset: ArchitectureSize,
        addr: B::Operand,
        tag: Int,
        cases: impl IntoIterator<Item = Option<&'b Type>> + Clone,
    ) {
<<<<<<< HEAD
        let payload_offset = offset + (self.bindgen.sizes().payload_offset(tag, cases.clone()));
=======
        let payload_offset = offset
            + (self
                .bindgen
                .sizes()
                .payload_offset(tag, cases.clone())
                .size_wasm32() as i32);
>>>>>>> 51091057
        for (i, ty) in cases.into_iter().enumerate() {
            self.push_block();
            self.emit(&Instruction::VariantPayloadName);
            let payload_name = self.stack.pop().unwrap();
            self.emit(&Instruction::I32Const { val: i as i32 });
            self.stack.push(addr.clone());
            self.store_intrepr(offset, tag);
            if let Some(ty) = ty {
                self.stack.push(payload_name.clone());
                self.write_to_memory(ty, addr.clone(), payload_offset);
            }
            self.finish_block(0);
        }
    }

    fn write_list_to_memory(&mut self, ty: &Type, addr: B::Operand, offset: ArchitectureSize) {
        // After lowering the list there's two i32 values on the stack
        // which we write into memory, writing the pointer into the low address
        // and the length into the high address.
        self.lower(ty);
        self.stack.push(addr.clone());
        self.emit(&Instruction::LengthStore {
            offset: offset + self.bindgen.sizes().align(ty).into(),
        });
        self.stack.push(addr);
        self.emit(&Instruction::PointerStore { offset });
    }

    fn write_fields_to_memory<'b>(
        &mut self,
        tys: impl IntoIterator<Item = &'b Type> + ExactSizeIterator,
        addr: B::Operand,
        offset: ArchitectureSize,
    ) {
        let fields = self
            .stack
            .drain(self.stack.len() - tys.len()..)
            .collect::<Vec<_>>();
        for ((field_offset, ty), op) in self
            .bindgen
            .sizes()
            .field_offsets(tys)
            .into_iter()
            .zip(fields)
        {
            self.stack.push(op);
<<<<<<< HEAD
            self.write_to_memory(ty, addr.clone(), offset + field_offset);
=======
            let field_offset = field_offset.size_wasm32();
            self.write_to_memory(ty, addr.clone(), offset + (field_offset as i32));
>>>>>>> 51091057
        }
    }

    fn lower_and_emit(&mut self, ty: &Type, addr: B::Operand, instr: &Instruction) {
        self.lower(ty);
        self.stack.push(addr);
        self.emit(instr);
    }

    fn read_from_memory(&mut self, ty: &Type, addr: B::Operand, offset: ArchitectureSize) {
        use Instruction::*;

        match *ty {
            Type::Bool => self.emit_and_lift(ty, addr, &I32Load8U { offset }),
            Type::U8 => self.emit_and_lift(ty, addr, &I32Load8U { offset }),
            Type::S8 => self.emit_and_lift(ty, addr, &I32Load8S { offset }),
            Type::U16 => self.emit_and_lift(ty, addr, &I32Load16U { offset }),
            Type::S16 => self.emit_and_lift(ty, addr, &I32Load16S { offset }),
            Type::U32 | Type::S32 | Type::Char => self.emit_and_lift(ty, addr, &I32Load { offset }),
            Type::U64 | Type::S64 => self.emit_and_lift(ty, addr, &I64Load { offset }),
            Type::F32 => self.emit_and_lift(ty, addr, &F32Load { offset }),
            Type::F64 => self.emit_and_lift(ty, addr, &F64Load { offset }),
            Type::String => self.read_list_from_memory(ty, addr, offset),

            Type::Id(id) => match &self.resolve.types[id].kind {
                TypeDefKind::Type(t) => self.read_from_memory(t, addr, offset),

                TypeDefKind::List(_) => self.read_list_from_memory(ty, addr, offset),

                TypeDefKind::Handle(_) => self.emit_and_lift(ty, addr, &I32Load { offset }),

                TypeDefKind::Resource => {
                    todo!();
                }

                // Read and lift each field individually, adjusting the offset
                // as we go along, then aggregate all the fields into the
                // record.
                TypeDefKind::Record(record) => {
                    self.read_fields_from_memory(record.fields.iter().map(|f| &f.ty), addr, offset);
                    self.emit(&RecordLift {
                        record,
                        ty: id,
                        name: self.resolve.types[id].name.as_deref().unwrap(),
                    });
                }

                TypeDefKind::Tuple(tuple) => {
                    self.read_fields_from_memory(&tuple.types, addr, offset);
                    self.emit(&TupleLift { tuple, ty: id });
                }

                TypeDefKind::Flags(f) => {
                    match f.repr() {
                        FlagsRepr::U8 => {
                            self.stack.push(addr);
                            self.load_intrepr(offset, Int::U8);
                        }
                        FlagsRepr::U16 => {
                            self.stack.push(addr);
                            self.load_intrepr(offset, Int::U16);
                        }
                        FlagsRepr::U32(n) => {
                            for i in 0..n {
                                self.stack.push(addr.clone());
                                self.emit(&I32Load {
                                    offset: offset.add_bytes(i * 4),
                                });
                            }
                        }
                    }
                    self.lift(ty);
                }

                // Each case will get its own block, and we'll dispatch to the
                // right block based on the `i32.load` we initially perform. Each
                // individual block is pretty simple and just reads the payload type
                // from the corresponding offset if one is available.
                TypeDefKind::Variant(variant) => {
                    self.read_variant_arms_from_memory(
                        offset,
                        addr,
                        variant.tag(),
                        variant.cases.iter().map(|c| c.ty.as_ref()),
                    );
                    self.emit(&VariantLift {
                        variant,
                        ty: id,
                        name: self.resolve.types[id].name.as_deref().unwrap(),
                    });
                }

                TypeDefKind::Option(t) => {
                    self.read_variant_arms_from_memory(offset, addr, Int::U8, [None, Some(t)]);
                    self.emit(&OptionLift { payload: t, ty: id });
                }

                TypeDefKind::Result(r) => {
                    self.read_variant_arms_from_memory(
                        offset,
                        addr,
                        Int::U8,
                        [r.ok.as_ref(), r.err.as_ref()],
                    );
                    self.emit(&ResultLift { result: r, ty: id });
                }

                TypeDefKind::Enum(e) => {
                    self.stack.push(addr.clone());
                    self.load_intrepr(offset, e.tag());
                    self.lift(ty);
                }

                TypeDefKind::Future(_) => todo!("read future from memory"),
                TypeDefKind::Stream(_) => todo!("read stream from memory"),
                TypeDefKind::Unknown => unreachable!(),
            },
        }
    }

    fn read_results_from_memory(
        &mut self,
        results: &Results,
        addr: B::Operand,
        offset: ArchitectureSize,
    ) {
        self.read_fields_from_memory(results.iter_types(), addr, offset)
    }

    fn read_variant_arms_from_memory<'b>(
        &mut self,
        offset: ArchitectureSize,
        addr: B::Operand,
        tag: Int,
        cases: impl IntoIterator<Item = Option<&'b Type>> + Clone,
    ) {
        self.stack.push(addr.clone());
        self.load_intrepr(offset, tag);
<<<<<<< HEAD
        let payload_offset = offset + (self.bindgen.sizes().payload_offset(tag, cases.clone()));
=======
        let payload_offset = offset
            + (self
                .bindgen
                .sizes()
                .payload_offset(tag, cases.clone())
                .size_wasm32() as i32);
>>>>>>> 51091057
        for ty in cases {
            self.push_block();
            if let Some(ty) = ty {
                self.read_from_memory(ty, addr.clone(), payload_offset);
            }
            self.finish_block(ty.is_some() as usize);
        }
    }

    fn read_list_from_memory(&mut self, ty: &Type, addr: B::Operand, offset: ArchitectureSize) {
        // Read the pointer/len and then perform the standard lifting
        // proceses.
        self.stack.push(addr.clone());
        self.emit(&Instruction::PointerLoad { offset });
        self.stack.push(addr);
        self.emit(&Instruction::LengthLoad {
            offset: offset + self.bindgen.sizes().align(ty).into(),
        });
        self.lift(ty);
    }

    fn read_fields_from_memory<'b>(
        &mut self,
        tys: impl IntoIterator<Item = &'b Type>,
        addr: B::Operand,
        offset: ArchitectureSize,
    ) {
        for (field_offset, ty) in self.bindgen.sizes().field_offsets(tys).iter() {
<<<<<<< HEAD
            self.read_from_memory(ty, addr.clone(), offset + (*field_offset));
=======
            let field_offset = field_offset.size_wasm32();
            self.read_from_memory(ty, addr.clone(), offset + (field_offset as i32));
>>>>>>> 51091057
        }
    }

    fn emit_and_lift(&mut self, ty: &Type, addr: B::Operand, instr: &Instruction) {
        self.stack.push(addr);
        self.emit(instr);
        self.lift(ty);
    }

    fn load_intrepr(&mut self, offset: ArchitectureSize, repr: Int) {
        self.emit(&match repr {
            Int::U64 => Instruction::I64Load { offset },
            Int::U32 => Instruction::I32Load { offset },
            Int::U16 => Instruction::I32Load16U { offset },
            Int::U8 => Instruction::I32Load8U { offset },
        });
    }

    fn store_intrepr(&mut self, offset: ArchitectureSize, repr: Int) {
        self.emit(&match repr {
            Int::U64 => Instruction::I64Store { offset },
            Int::U32 => Instruction::I32Store { offset },
            Int::U16 => Instruction::I32Store16 { offset },
            Int::U8 => Instruction::I32Store8 { offset },
        });
    }

    fn deallocate(&mut self, ty: &Type, addr: B::Operand, offset: ArchitectureSize) {
        use Instruction::*;

        // No need to execute any instructions if this type itself doesn't
        // require any form of post-return.
        if !needs_post_return(self.resolve, ty) {
            return;
        }

        match *ty {
            Type::String => {
                self.stack.push(addr.clone());
                self.emit(&Instruction::PointerLoad { offset });
                self.stack.push(addr);
                self.emit(&Instruction::LengthLoad {
                    offset: offset + self.bindgen.sizes().align(ty).into(),
                });
                self.emit(&Instruction::GuestDeallocateString);
            }

            Type::Bool
            | Type::U8
            | Type::S8
            | Type::U16
            | Type::S16
            | Type::U32
            | Type::S32
            | Type::Char
            | Type::U64
            | Type::S64
            | Type::F32
            | Type::F64 => {}

            Type::Id(id) => match &self.resolve.types[id].kind {
                TypeDefKind::Type(t) => self.deallocate(t, addr, offset),

                TypeDefKind::List(element) => {
                    self.stack.push(addr.clone());
                    self.emit(&Instruction::PointerLoad { offset });
                    self.stack.push(addr);
                    self.emit(&Instruction::LengthLoad {
                        offset: offset + self.bindgen.sizes().align(ty).into(),
                    });

                    self.push_block();
                    self.emit(&IterBasePointer);
                    let elemaddr = self.stack.pop().unwrap();
                    self.deallocate(element, elemaddr, Default::default());
                    self.finish_block(0);

                    self.emit(&Instruction::GuestDeallocateList { element });
                }

                TypeDefKind::Handle(_) => {
                    todo!()
                }

                TypeDefKind::Resource => {
                    todo!()
                }

                TypeDefKind::Record(record) => {
                    self.deallocate_fields(
                        &record.fields.iter().map(|f| f.ty).collect::<Vec<_>>(),
                        addr,
                        offset,
                    );
                }

                TypeDefKind::Tuple(tuple) => {
                    self.deallocate_fields(&tuple.types, addr, offset);
                }

                TypeDefKind::Flags(_) => {}

                TypeDefKind::Variant(variant) => {
                    self.deallocate_variant(
                        offset,
                        addr,
                        variant.tag(),
                        variant.cases.iter().map(|c| c.ty.as_ref()),
                    );
                    self.emit(&GuestDeallocateVariant {
                        blocks: variant.cases.len(),
                    });
                }

                TypeDefKind::Option(t) => {
                    self.deallocate_variant(offset, addr, Int::U8, [None, Some(t)]);
                    self.emit(&GuestDeallocateVariant { blocks: 2 });
                }

                TypeDefKind::Result(e) => {
                    self.deallocate_variant(offset, addr, Int::U8, [e.ok.as_ref(), e.err.as_ref()]);
                    self.emit(&GuestDeallocateVariant { blocks: 2 });
                }

                TypeDefKind::Enum(_) => {}

                TypeDefKind::Future(_) => todo!("read future from memory"),
                TypeDefKind::Stream(_) => todo!("read stream from memory"),
                TypeDefKind::Unknown => unreachable!(),
            },
        }
    }

    fn deallocate_variant<'b>(
        &mut self,
        offset: ArchitectureSize,
        addr: B::Operand,
        tag: Int,
        cases: impl IntoIterator<Item = Option<&'b Type>> + Clone,
    ) {
        self.stack.push(addr.clone());
        self.load_intrepr(offset, tag);
<<<<<<< HEAD
        let payload_offset = offset + (self.bindgen.sizes().payload_offset(tag, cases.clone()));
=======
        let payload_offset = offset
            + (self
                .bindgen
                .sizes()
                .payload_offset(tag, cases.clone())
                .size_wasm32() as i32);
>>>>>>> 51091057
        for ty in cases {
            self.push_block();
            if let Some(ty) = ty {
                self.deallocate(ty, addr.clone(), payload_offset);
            }
            self.finish_block(0);
        }
    }

    fn deallocate_fields(&mut self, tys: &[Type], addr: B::Operand, offset: ArchitectureSize) {
        for (field_offset, ty) in self.bindgen.sizes().field_offsets(tys) {
<<<<<<< HEAD
            self.deallocate(ty, addr.clone(), offset + field_offset);
=======
            let field_offset = field_offset.size_wasm32();
            self.deallocate(ty, addr.clone(), offset + (field_offset as i32));
>>>>>>> 51091057
        }
    }
}

fn cast(from: WasmType, to: WasmType) -> Bitcast {
    use WasmType::*;

    match (from, to) {
        (I32, I32)
        | (I64, I64)
        | (F32, F32)
        | (F64, F64)
        | (Pointer, Pointer)
        | (PointerOrI64, PointerOrI64)
        | (Length, Length) => Bitcast::None,

        (I32, I64) => Bitcast::I32ToI64,
        (F32, I32) => Bitcast::F32ToI32,
        (F64, I64) => Bitcast::F64ToI64,

        (I64, I32) => Bitcast::I64ToI32,
        (I32, F32) => Bitcast::I32ToF32,
        (I64, F64) => Bitcast::I64ToF64,

        (F32, I64) => Bitcast::F32ToI64,
        (I64, F32) => Bitcast::I64ToF32,

        (I64, PointerOrI64) => Bitcast::I64ToP64,
        (Pointer, PointerOrI64) => Bitcast::PToP64,
        (_, PointerOrI64) => {
            Bitcast::Sequence(Box::new([cast(from, I64), cast(I64, PointerOrI64)]))
        }

        (PointerOrI64, I64) => Bitcast::P64ToI64,
        (PointerOrI64, Pointer) => Bitcast::P64ToP,
        (PointerOrI64, _) => Bitcast::Sequence(Box::new([cast(PointerOrI64, I64), cast(I64, to)])),

        (I32, Pointer) => Bitcast::I32ToP,
        (Pointer, I32) => Bitcast::PToI32,
        (I32, Length) => Bitcast::I32ToL,
        (Length, I32) => Bitcast::LToI32,
        (I64, Length) => Bitcast::I64ToL,
        (Length, I64) => Bitcast::LToI64,
        (Pointer, Length) => Bitcast::PToL,
        (Length, Pointer) => Bitcast::LToP,

        (F32, Pointer | Length) => Bitcast::Sequence(Box::new([cast(F32, I32), cast(I32, to)])),
        (Pointer | Length, F32) => Bitcast::Sequence(Box::new([cast(from, I32), cast(I32, F32)])),

        (F32, F64)
        | (F64, F32)
        | (F64, I32)
        | (I32, F64)
        | (Pointer | Length, I64 | F64)
        | (I64 | F64, Pointer | Length) => {
            unreachable!("Don't know how to bitcast from {:?} to {:?}", from, to);
        }
    }
}<|MERGE_RESOLUTION|>--- conflicted
+++ resolved
@@ -801,27 +801,21 @@
                     // ... otherwise if parameters are indirect space is
                     // allocated from them and each argument is lowered
                     // individually into memory.
-<<<<<<< HEAD
                     let ElementInfo { size, align } = self
-=======
-                    let info = self
->>>>>>> 51091057
                         .bindgen
                         .sizes()
                         .record(func.params.iter().map(|t| &t.1));
                     let ptr = match self.variant {
                         // When a wasm module calls an import it will provide
                         // space that isn't explicitly deallocated.
-                        AbiVariant::GuestImport => self
-                            .bindgen
-                            .return_pointer(info.size.size_wasm32(), info.align.align_wasm32()),
+                        AbiVariant::GuestImport => self.bindgen.return_pointer(size, align),
                         // When calling a wasm module from the outside, though,
                         // malloc needs to be called.
                         AbiVariant::GuestExport => {
                             self.emit(&Instruction::Malloc {
                                 realloc: "cabi_realloc",
-                                size: info.size.size_wasm32(),
-                                align: info.align.align_wasm32(),
+                                size,
+                                align,
                             });
                             self.stack.pop().unwrap()
                         }
@@ -829,15 +823,9 @@
                     let mut offset = ArchitectureSize::default();
                     for (nth, (_, ty)) in func.params.iter().enumerate() {
                         self.emit(&Instruction::GetArg { nth });
-<<<<<<< HEAD
                         offset = align_to_arch(offset, self.bindgen.sizes().align(ty));
                         self.write_to_memory(ty, ptr.clone(), offset);
                         offset += self.bindgen.sizes().size(ty);
-=======
-                        offset = align_to(offset, self.bindgen.sizes().align(ty).align_wasm32());
-                        self.write_to_memory(ty, ptr.clone(), offset as i32);
-                        offset += self.bindgen.sizes().size(ty).size_wasm32();
->>>>>>> 51091057
                     }
 
                     self.stack.push(ptr);
@@ -846,16 +834,9 @@
                 // If necessary we may need to prepare a return pointer for
                 // this ABI.
                 if self.variant == AbiVariant::GuestImport && sig.retptr {
-<<<<<<< HEAD
                     let ElementInfo { size, align } =
                         self.bindgen.sizes().params(func.results.iter_types());
                     let ptr = self.bindgen.return_pointer(size, align);
-=======
-                    let info = self.bindgen.sizes().params(func.results.iter_types());
-                    let ptr = self
-                        .bindgen
-                        .return_pointer(info.size.size_wasm32(), info.align.align_wasm32());
->>>>>>> 51091057
                     self.return_pointer = Some(ptr.clone());
                     self.stack.push(ptr);
                 }
@@ -925,15 +906,9 @@
                     self.emit(&Instruction::GetArg { nth: 0 });
                     let ptr = self.stack.pop().unwrap();
                     for (_, ty) in func.params.iter() {
-<<<<<<< HEAD
                         offset = align_to_arch(offset, self.bindgen.sizes().align(ty));
                         self.read_from_memory(ty, ptr.clone(), offset);
                         offset += self.bindgen.sizes().size(ty);
-=======
-                        offset = align_to(offset, self.bindgen.sizes().align(ty).align_wasm32());
-                        self.read_from_memory(ty, ptr.clone(), offset as i32);
-                        offset += self.bindgen.sizes().size(ty).size_wasm32();
->>>>>>> 51091057
                     }
                 }
 
@@ -944,19 +919,12 @@
                 // it's been read by the guest we need to deallocate it.
                 if let AbiVariant::GuestExport = self.variant {
                     if sig.indirect_params {
-<<<<<<< HEAD
                         let ElementInfo { size, align } = self
-=======
-                        let info = self
->>>>>>> 51091057
                             .bindgen
                             .sizes()
                             .record(func.params.iter().map(|t| &t.1));
                         self.emit(&Instruction::GetArg { nth: 0 });
-                        self.emit(&Instruction::GuestDeallocate {
-                            size: info.size.size_wasm32(),
-                            align: info.align.align_wasm32(),
-                        });
+                        self.emit(&Instruction::GuestDeallocate { size, align });
                     }
                 }
 
@@ -997,7 +965,6 @@
                         // (statically) and then write the result into that
                         // memory, returning the pointer at the end.
                         AbiVariant::GuestExport => {
-<<<<<<< HEAD
                             let ElementInfo { size, align } =
                                 self.bindgen.sizes().params(func.results.iter_types());
                             let ptr = self.bindgen.return_pointer(size, align);
@@ -1006,13 +973,6 @@
                                 ptr.clone(),
                                 Default::default(),
                             );
-=======
-                            let info = self.bindgen.sizes().params(func.results.iter_types());
-                            let ptr = self
-                                .bindgen
-                                .return_pointer(info.size.size_wasm32(), info.align.align_wasm32());
-                            self.write_params_to_memory(func.results.iter_types(), ptr.clone(), 0);
->>>>>>> 51091057
                             self.stack.push(ptr);
                         }
                     }
@@ -1048,12 +1008,6 @@
             .sizes()
             .field_offsets(func.results.iter_types())
         {
-<<<<<<< HEAD
-            //let offset = i32::try_from(offset).unwrap();
-=======
-            let offset = offset.size_wasm32();
-            let offset = i32::try_from(offset).unwrap();
->>>>>>> 51091057
             self.deallocate(ty, addr.clone(), offset);
         }
         self.emit(&Instruction::Return { func, amt: 0 });
@@ -1590,16 +1544,7 @@
         tag: Int,
         cases: impl IntoIterator<Item = Option<&'b Type>> + Clone,
     ) {
-<<<<<<< HEAD
         let payload_offset = offset + (self.bindgen.sizes().payload_offset(tag, cases.clone()));
-=======
-        let payload_offset = offset
-            + (self
-                .bindgen
-                .sizes()
-                .payload_offset(tag, cases.clone())
-                .size_wasm32() as i32);
->>>>>>> 51091057
         for (i, ty) in cases.into_iter().enumerate() {
             self.push_block();
             self.emit(&Instruction::VariantPayloadName);
@@ -1646,12 +1591,7 @@
             .zip(fields)
         {
             self.stack.push(op);
-<<<<<<< HEAD
             self.write_to_memory(ty, addr.clone(), offset + field_offset);
-=======
-            let field_offset = field_offset.size_wasm32();
-            self.write_to_memory(ty, addr.clone(), offset + (field_offset as i32));
->>>>>>> 51091057
         }
     }
 
@@ -1790,16 +1730,7 @@
     ) {
         self.stack.push(addr.clone());
         self.load_intrepr(offset, tag);
-<<<<<<< HEAD
         let payload_offset = offset + (self.bindgen.sizes().payload_offset(tag, cases.clone()));
-=======
-        let payload_offset = offset
-            + (self
-                .bindgen
-                .sizes()
-                .payload_offset(tag, cases.clone())
-                .size_wasm32() as i32);
->>>>>>> 51091057
         for ty in cases {
             self.push_block();
             if let Some(ty) = ty {
@@ -1828,12 +1759,7 @@
         offset: ArchitectureSize,
     ) {
         for (field_offset, ty) in self.bindgen.sizes().field_offsets(tys).iter() {
-<<<<<<< HEAD
             self.read_from_memory(ty, addr.clone(), offset + (*field_offset));
-=======
-            let field_offset = field_offset.size_wasm32();
-            self.read_from_memory(ty, addr.clone(), offset + (field_offset as i32));
->>>>>>> 51091057
         }
     }
 
@@ -1976,16 +1902,7 @@
     ) {
         self.stack.push(addr.clone());
         self.load_intrepr(offset, tag);
-<<<<<<< HEAD
         let payload_offset = offset + (self.bindgen.sizes().payload_offset(tag, cases.clone()));
-=======
-        let payload_offset = offset
-            + (self
-                .bindgen
-                .sizes()
-                .payload_offset(tag, cases.clone())
-                .size_wasm32() as i32);
->>>>>>> 51091057
         for ty in cases {
             self.push_block();
             if let Some(ty) = ty {
@@ -1997,12 +1914,7 @@
 
     fn deallocate_fields(&mut self, tys: &[Type], addr: B::Operand, offset: ArchitectureSize) {
         for (field_offset, ty) in self.bindgen.sizes().field_offsets(tys) {
-<<<<<<< HEAD
             self.deallocate(ty, addr.clone(), offset + field_offset);
-=======
-            let field_offset = field_offset.size_wasm32();
-            self.deallocate(ty, addr.clone(), offset + (field_offset as i32));
->>>>>>> 51091057
         }
     }
 }
