--- conflicted
+++ resolved
@@ -1,10 +1,7 @@
-<<<<<<< HEAD
-=======
 #![no_std]
 
 extern crate alloc;
 
->>>>>>> 25596c79
 #[cfg(feature = "macros")]
 pub use wit_bindgen_guest_rust_macro::{export, import};
 
