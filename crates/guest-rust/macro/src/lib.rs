--- conflicted
+++ resolved
@@ -146,15 +146,12 @@
                     Opt::DisableCustomSectionLinkHelpers(disable) => {
                         opts.disable_custom_section_link_helpers = disable.value();
                     }
-<<<<<<< HEAD
                     Opt::Symmetric(enable) => {
                         opts.symmetric = enable.value();
                     }
                     Opt::InvertDirection(enable) => {
                         opts.invert_direction = enable.value();
                     }
-=======
->>>>>>> 2f37f79a
                     Opt::Debug(enable) => {
                         debug = enable.value();
                     }
@@ -163,15 +160,12 @@
                             return Err(Error::new(span, "cannot specify second async config"));
                         }
                         async_configured = true;
-<<<<<<< HEAD
-=======
                         if !matches!(val, AsyncConfig::None) && !cfg!(feature = "async") {
                             return Err(Error::new(
                                 span,
                                 "must enable `async` feature to enable async imports and/or exports",
                             ));
                         }
->>>>>>> 2f37f79a
                         opts.async_ = val;
                     }
                 }
@@ -257,11 +251,7 @@
             };
             let (pkg, sources) = resolve.push_path(normalized_path)?;
             pkgs.push(pkg);
-<<<<<<< HEAD
-            files.extend(sources.paths().map(|p| p.to_owned()));
-=======
             files.extend(sources.package_paths(pkg).unwrap().map(|v| v.to_owned()));
->>>>>>> 2f37f79a
         }
         Ok(())
     };
@@ -358,11 +348,8 @@
     syn::custom_keyword!(generate_unused_types);
     syn::custom_keyword!(features);
     syn::custom_keyword!(disable_custom_section_link_helpers);
-<<<<<<< HEAD
     syn::custom_keyword!(symmetric);
     syn::custom_keyword!(invert_direction);
-=======
->>>>>>> 2f37f79a
     syn::custom_keyword!(imports);
     syn::custom_keyword!(debug);
 }
@@ -424,11 +411,8 @@
     GenerateUnusedTypes(syn::LitBool),
     Features(Vec<syn::LitStr>),
     DisableCustomSectionLinkHelpers(syn::LitBool),
-<<<<<<< HEAD
     Symmetric(syn::LitBool),
     InvertDirection(syn::LitBool),
-=======
->>>>>>> 2f37f79a
     Async(AsyncConfig, Span),
     Debug(syn::LitBool),
 }
@@ -581,7 +565,6 @@
             input.parse::<kw::disable_custom_section_link_helpers>()?;
             input.parse::<Token![:]>()?;
             Ok(Opt::DisableCustomSectionLinkHelpers(input.parse()?))
-<<<<<<< HEAD
         } else if l.peek(kw::symmetric) {
             input.parse::<kw::symmetric>()?;
             input.parse::<Token![:]>()?;
@@ -590,8 +573,6 @@
             input.parse::<kw::invert_direction>()?;
             input.parse::<Token![:]>()?;
             Ok(Opt::InvertDirection(input.parse()?))
-=======
->>>>>>> 2f37f79a
         } else if l.peek(kw::debug) {
             input.parse::<kw::debug>()?;
             input.parse::<Token![:]>()?;
