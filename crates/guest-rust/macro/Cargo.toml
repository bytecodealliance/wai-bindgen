--- conflicted
+++ resolved
@@ -25,9 +25,4 @@
 prettyplease = { workspace = true }
 
 [features]
-<<<<<<< HEAD
-default = ["async"]
-async = ["wit-bindgen-rust/async"]
-=======
-async = []
->>>>>>> 3f6096b8
+async = []