--- conflicted
+++ resolved
@@ -57,13 +57,10 @@
 
     future_payloads_emitted: HashSet<String>,
     stream_payloads_emitted: HashSet<String>,
-<<<<<<< HEAD
 
     // needed for symmetric disambiguation
     interface_prefixes: HashMap<(Direction, WorldKey), String>,
     import_prefix: Option<String>,
-=======
->>>>>>> 2f37f79a
 }
 
 #[derive(Default)]
@@ -115,11 +112,7 @@
     AsF64,
     ResourceType,
     BoxType,
-<<<<<<< HEAD
-    AsyncSupport,
-=======
     StreamAndFutureSupport,
->>>>>>> 2f37f79a
 }
 
 #[derive(Debug, Clone, Hash, PartialEq, Eq, PartialOrd, Ord)]
@@ -153,18 +146,6 @@
 
 #[cfg(feature = "clap")]
 fn parse_async(s: &str) -> Result<AsyncConfig, String> {
-<<<<<<< HEAD
-    _ = s;
-    //Err("todo: parse `AsyncConfig`".into())
-    Ok(AsyncConfig::None)
-}
-
-#[cfg(feature = "clap")]
-impl std::fmt::Display for AsyncConfig {
-    fn fmt(&self, f: &mut fmt::Formatter<'_>) -> fmt::Result {
-        write!(f, "{:?}", self)
-    }
-=======
     Ok(match s {
         "none" => AsyncConfig::None,
         "all" => AsyncConfig::All,
@@ -196,7 +177,6 @@
             }
         }
     })
->>>>>>> 2f37f79a
 }
 
 #[derive(Default, Debug, Clone)]
@@ -331,9 +311,6 @@
     pub disable_custom_section_link_helpers: bool,
 
     /// Determines which functions to lift or lower `async`, if any.
-<<<<<<< HEAD
-    #[cfg_attr(feature = "clap", arg(long = "async", value_parser = parse_async, default_value_t = Default::default()))]
-=======
     ///
     /// Accepted values are:
     ///     - none
@@ -343,7 +320,6 @@
     ///         - export:<name>
     #[cfg_attr(all(feature = "clap", feature = "async"), arg(long = "async", value_parser = parse_async))]
     #[cfg_attr(all(feature = "clap", not(feature = "async")), skip)]
->>>>>>> 2f37f79a
     pub async_: AsyncConfig,
 }
 
@@ -411,7 +387,6 @@
         emit(&mut self.src, map, &self.opts, true);
         fn emit(me: &mut Source, module: Module, opts: &Opts, toplevel: bool) {
             for (name, submodule) in module.submodules {
-<<<<<<< HEAD
                 if toplevel {
                     // Disable rustfmt. By default we already format the code
                     // using prettyplease, so we don't want `cargo fmt` to create
@@ -425,12 +400,6 @@
                     // crate, some parts may be unused, and that's ok.
                     uwriteln!(me, "#[allow(dead_code, clippy::all)]");
                 }
-=======
-                // Ignore dead-code warnings. If the bindings are only used
-                // within a crate, and not exported to a different crate, some
-                // parts may be unused, and that's ok.
-                uwriteln!(me, "#[allow(dead_code, clippy::all)]");
->>>>>>> 2f37f79a
 
                 uwriteln!(me, "pub mod {name} {{");
                 emit(me, submodule, opts, false);
@@ -520,14 +489,9 @@
             }
         }
         self.src.push_str("}\n");
-<<<<<<< HEAD
-        if emitted.contains(&RuntimeItem::AsyncSupport) {
-            self.src.push_str("pub use _rt::async_support;\n");
-=======
         if emitted.contains(&RuntimeItem::StreamAndFutureSupport) {
             self.src
                 .push_str("pub use _rt::stream_and_future_support;\n");
->>>>>>> 2f37f79a
         }
     }
 
