--- conflicted
+++ resolved
@@ -254,16 +254,14 @@
     #[cfg_attr(feature = "clap", arg(long))]
     pub generate_unused_types: bool,
 
-<<<<<<< HEAD
     /// Symmetric ABI, this enables to directly link components to each
     /// other and removes the primary distinction between host and guest.
     #[cfg_attr(feature = "clap", arg(long, default_value_t = bool::default()))]
     pub symmetric: bool,
-=======
+
     /// Determines which functions to lift or lower `async`, if any.
     #[cfg_attr(feature = "clap", arg(long = "async", value_parser = parse_async))]
     pub async_: AsyncConfig,
->>>>>>> 6c46c39e
 }
 
 impl Opts {
