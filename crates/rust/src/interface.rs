use crate::bindgen::FunctionBindgen;
use crate::{
    int_repr, to_rust_ident, to_upper_camel_case, wasm_type, AsyncConfig, FnSig, Identifier,
    InterfaceName, Ownership, RuntimeItem, RustFlagsRepr, RustWasm,
};
use anyhow::Result;
use heck::*;
use std::collections::{BTreeMap, BTreeSet};
use std::fmt::Write as _;
use std::mem;
use wit_bindgen_core::abi::{self, AbiVariant, LiftLower};
use wit_bindgen_core::{
    dealias, uwrite, uwriteln, wit_parser::*, AnonymousTypeGenerator, Source, TypeInfo,
};

pub struct InterfaceGenerator<'a> {
    pub src: Source,
    pub(super) identifier: Identifier<'a>,
    pub in_import: bool,
    pub sizes: SizeAlign,
    pub(super) gen: &'a mut RustWasm,
    pub wasm_import_module: &'a str,
    pub resolve: &'a Resolve,
    pub return_pointer_area_size: usize,
    pub return_pointer_area_align: usize,
    pub(super) needs_runtime_module: bool,
}

/// A description of the "mode" in which a type is printed.
///
/// Rust types can either be "borrowed" or "owned". This primarily has to do
/// with lists and imports where arguments to imports can be borrowed lists in
/// theory as ownership is not taken from the caller. This structure is used to
/// help with this fact in addition to the various codegen options of this
/// generator. Namely types in WIT can be reflected into Rust as two separate
/// types, one "owned" and one "borrowed" (aka one with `Vec` and one with
/// `&[T]`).
///
/// This structure is used in conjunction with `modes_of` and `type_mode_for*`
/// primarily. That enables creating a programmatic description of what a type
/// is rendered as along with various options.
///
/// Note that a `TypeMode` is a description of a single "level" of a type. This
/// means that there's one mode for `Vec<T>` and one mode for `T` internally.
/// This is mostly used for things like records where some fields have lifetime
/// parameters, for example, and others don't.
///
/// This type is intended to simplify generation of types and encapsulate all
/// the knowledge about whether lifetime parameters are used and how lists are
/// rendered.
///
/// There are currently two users of lifetime parameters:
///
/// * Lists - when borrowed these are rendered as either `&[T]` or `&str`.
/// * Borrowed resources - for resources owned by the current module they're
///   represented as `&T` and for borrows of imported resources they're
///   represented, more-or-less, as `&Resource<T>`.
///
/// Lists have a choice of being rendered as borrowed or not but resources are
/// required to be borrowed.
#[derive(Debug, Copy, Clone, PartialEq)]
struct TypeMode {
    /// The lifetime parameter, if any, for this type. If present this type is
    /// required to have a lifetime parameter.
    lifetime: Option<&'static str>,

    /// Whether or not lists are borrowed in this type.
    ///
    /// If this field is `true` then lists are rendered as `&[T]` and `&str`
    /// rather than their owned equivalent. If this field is `false` than the
    /// owned equivalents are used instead.
    lists_borrowed: bool,

    /// The "style" of ownership that this mode was created with.
    ///
    /// This information is used to determine what mode the next layer deep int
    /// he type tree is rendered with. For example if this layer is owned so is
    /// the next layer. This is primarily used for the "OnlyTopBorrowed"
    /// ownership style where all further layers beneath that are `Owned`.
    style: TypeOwnershipStyle,
}

/// The style of ownership of a type, used to initially create a `TypeMode` and
/// stored internally within it as well.
#[derive(Debug, Copy, Clone, PartialEq)]
enum TypeOwnershipStyle {
    /// This style means owned things are printed such as `Vec<T>` and `String`.
    ///
    /// Note that this primarily applies to lists.
    Owned,

    /// This style means that lists/strings are `&[T]` and `&str`.
    ///
    /// Note that this primarily applies to lists.
    Borrowed,

    /// This style means that the top-level of a type is borrowed but all other
    /// layers are `Owned`.
    ///
    /// This is used for parameters in the "owning" mode of generation to
    /// imports. It's easy enough to create a `&T` at the root layer but it's
    /// more difficult to create `&T` stored within a `U`, for example.
    OnlyTopBorrowed,
}

impl TypeMode {
    /// Returns a mode where everything is indicated that it's supposed to be
    /// rendered as an "owned" type.
    fn owned() -> TypeMode {
        TypeMode {
            lifetime: None,
            lists_borrowed: false,
            style: TypeOwnershipStyle::Owned,
        }
    }
}

impl TypeOwnershipStyle {
    /// Preserves this mode except for `OnlyTopBorrowed` where it switches it to
    /// `Owned`.
    fn next(&self) -> TypeOwnershipStyle {
        match self {
            TypeOwnershipStyle::Owned => TypeOwnershipStyle::Owned,
            TypeOwnershipStyle::Borrowed => TypeOwnershipStyle::Borrowed,
            TypeOwnershipStyle::OnlyTopBorrowed => TypeOwnershipStyle::Owned,
        }
    }
}

impl InterfaceGenerator<'_> {
    pub(super) fn generate_exports<'a>(
        &mut self,
        interface: Option<(InterfaceId, &WorldKey)>,
        funcs: impl Iterator<Item = &'a Function> + Clone,
    ) -> Result<String> {
        let mut traits = BTreeMap::new();
        let mut funcs_to_export = Vec::new();
        let mut resources_to_drop = Vec::new();

        traits.insert(None, ("Guest".to_string(), Vec::new()));

        if let Some((id, _)) = interface {
            for (name, id) in self.resolve.interfaces[id].types.iter() {
                match self.resolve.types[*id].kind {
                    TypeDefKind::Resource => {}
                    _ => continue,
                }
                resources_to_drop.push(name);
                let camel = name.to_upper_camel_case();
                traits.insert(Some(*id), (format!("Guest{camel}"), Vec::new()));
            }
        }

        for func in funcs {
            if self.gen.skip.contains(&func.name) {
                continue;
            }

            let async_ = match &self.gen.opts.async_ {
                AsyncConfig::None => false,
                AsyncConfig::All => true,
                AsyncConfig::Some { exports, .. } => {
                    exports.contains(&if let Some((_, key)) = interface {
                        format!("{}#{}", self.resolve.name_world_key(key), func.name)
                    } else {
                        func.name.clone()
                    })
                }
            };
            let resource = match func.kind {
                FunctionKind::Freestanding => None,
                FunctionKind::Method(id)
                | FunctionKind::Constructor(id)
                | FunctionKind::Static(id) => Some(id),
            };

            funcs_to_export.push((func, resource, async_));
            let (trait_name, methods) = traits.get_mut(&resource).unwrap();
            self.generate_guest_export(func, interface.map(|(_, k)| k), &trait_name, async_);

            let prev = mem::take(&mut self.src);
            let mut sig = FnSig {
                async_,
                use_item_name: true,
                private: true,
                ..Default::default()
            };
            if let FunctionKind::Method(_) = &func.kind {
                sig.self_arg = Some("&self".into());
                sig.self_is_first_param = true;
            }
            self.print_signature(func, true, &sig, false);
            self.src.push_str(";\n");
            let trait_method = mem::replace(&mut self.src, prev);
            methods.push(trait_method);
        }

        let (name, methods) = traits.remove(&None).unwrap();
        if !methods.is_empty() || !traits.is_empty() {
            self.generate_interface_trait(
                &name,
                &methods,
                traits
                    .iter()
                    .map(|(resource, (trait_name, ..))| (resource.unwrap(), trait_name.as_str())),
            )
        }

        for (resource, (trait_name, methods)) in traits.iter() {
            uwriteln!(self.src, "pub trait {trait_name}: 'static {{");
            let resource = resource.unwrap();
            let resource_name = self.resolve.types[resource].name.as_ref().unwrap();
            let (_, interface_name) = interface.unwrap();
            let module = self.resolve.name_world_key(interface_name);
            uwriteln!(
                self.src,
                r#"
#[doc(hidden)]
unsafe fn _resource_new(val: *mut u8) -> u32
    where Self: Sized
{{
    #[cfg(not(target_arch = "wasm32"))]
    {{
        let _ = val;
        unreachable!();
    }}

    #[cfg(target_arch = "wasm32")]
    {{
        #[link(wasm_import_module = "[export]{module}")]
        extern "C" {{
            #[link_name = "[resource-new]{resource_name}"]
            fn new(_: *mut u8) -> u32;
        }}
        new(val)
    }}
}}

#[doc(hidden)]
fn _resource_rep(handle: u32) -> *mut u8
    where Self: Sized
{{
    #[cfg(not(target_arch = "wasm32"))]
    {{
        let _ = handle;
        unreachable!();
    }}

    #[cfg(target_arch = "wasm32")]
    {{
        #[link(wasm_import_module = "[export]{module}")]
        extern "C" {{
            #[link_name = "[resource-rep]{resource_name}"]
            fn rep(_: u32) -> *mut u8;
        }}
        unsafe {{
            rep(handle)
        }}
    }}
}}

                    "#
            );
            for method in methods {
                self.src.push_str(method);
            }
            uwriteln!(self.src, "}}");
        }

        let macro_name = match interface {
            None => {
                let world = match self.identifier {
                    Identifier::World(w) => w,
                    Identifier::None | Identifier::Interface(..) => unreachable!(),
                };
                let world = self.resolve.worlds[world].name.to_snake_case();
                format!("__export_world_{world}_cabi")
            }
            Some((_, name)) => {
                format!(
                    "__export_{}_cabi",
                    self.resolve
                        .name_world_key(name)
                        .to_snake_case()
                        .chars()
                        .map(|c| if !c.is_alphanumeric() { '_' } else { c })
                        .collect::<String>()
                )
            }
        };
        let (macro_export, use_vis) = if self.gen.opts.pub_export_macro {
            ("#[macro_export]", "pub")
        } else {
            ("", "pub(crate)")
        };

        uwriteln!(
            self.src,
            "\
#[doc(hidden)]
{macro_export}
macro_rules! {macro_name} {{
    ($ty:ident with_types_in $($path_to_types:tt)*) => (const _: () = {{
"
        );

        for (func, resource, async_) in funcs_to_export {
            let ty = match resource {
                None => "$ty".to_string(),
                Some(id) => {
                    let name = self.resolve.types[id]
                        .name
                        .as_ref()
                        .unwrap()
                        .to_upper_camel_case();
                    format!("<$ty as $($path_to_types)*::Guest>::{name}")
                }
            };
            self.generate_raw_cabi_export(func, &ty, "$($path_to_types)*", async_);
        }
        let export_prefix = self.gen.opts.export_prefix.as_deref().unwrap_or("");
        for name in resources_to_drop {
            let module = match self.identifier {
                Identifier::Interface(_, key) => self.resolve.name_world_key(key),
                Identifier::None | Identifier::World(_) => unreachable!(),
            };
            let camel = name.to_upper_camel_case();
            uwriteln!(
                self.src,
                r#"
                const _: () = {{
                    #[doc(hidden)]
                    #[export_name = "{export_prefix}{module}#[dtor]{name}"]
                    #[allow(non_snake_case)]
                    unsafe extern "C" fn dtor(rep: *mut u8) {{
                        $($path_to_types)*::{camel}::dtor::<
                            <$ty as $($path_to_types)*::Guest>::{camel}
                        >(rep)
                    }}
                }};
                "#
            );
        }
        uwriteln!(self.src, "}};);");
        uwriteln!(self.src, "}}");
        uwriteln!(self.src, "#[doc(hidden)]");
        uwriteln!(self.src, "{use_vis} use {macro_name};");
        Ok(macro_name)
    }

    fn generate_interface_trait<'a>(
        &mut self,
        trait_name: &str,
        methods: &[Source],
        resource_traits: impl Iterator<Item = (TypeId, &'a str)>,
    ) {
        uwriteln!(self.src, "pub trait {trait_name} {{");
        for (id, trait_name) in resource_traits {
            let name = self.resolve.types[id]
                .name
                .as_ref()
                .unwrap()
                .to_upper_camel_case();
            uwriteln!(self.src, "type {name}: {trait_name};");
        }
        for method in methods {
            self.src.push_str(method);
        }
        uwriteln!(self.src, "}}");
    }

    pub fn generate_imports<'a>(
        &mut self,
        funcs: impl Iterator<Item = &'a Function>,
        interface: Option<&WorldKey>,
    ) {
        for func in funcs {
            self.generate_guest_import(func, interface);
        }
    }

    pub fn finish(&mut self) -> String {
        if self.return_pointer_area_align > 0 {
            uwrite!(
                self.src,
                "\
                    #[repr(align({align}))]
                    struct _RetArea([::core::mem::MaybeUninit::<u8>; {size}]);
                    static mut _RET_AREA: _RetArea = _RetArea([::core::mem::MaybeUninit::uninit(); {size}]);
",
                align = self.return_pointer_area_align,
                size = self.return_pointer_area_size,
            );
        }

        let src = mem::take(&mut self.src).into();

        if self.needs_runtime_module {
            let root = self.path_to_root();
            if !root.is_empty() {
                return format!("use {root}_rt;\n{src}");
            }
        }
        src
    }

    fn path_to_root(&self) -> String {
        let mut path_to_root = String::new();

        if let Identifier::Interface(_, key) = self.identifier {
            // Escape the submodule for this interface
            path_to_root.push_str("super::");

            // Escape the `exports` top-level submodule
            if !self.in_import {
                path_to_root.push_str("super::");
            }

            // Escape the namespace/package submodules for interface-based ids
            match key {
                WorldKey::Name(_) => {}
                WorldKey::Interface(_) => {
                    path_to_root.push_str("super::super::");
                }
            }
        }
        path_to_root
    }

    pub fn start_append_submodule(&mut self, name: &WorldKey) -> (String, Vec<String>) {
        let snake = match name {
            WorldKey::Name(name) => to_rust_ident(name),
            WorldKey::Interface(id) => {
                to_rust_ident(self.resolve.interfaces[*id].name.as_ref().unwrap())
            }
        };
        let module_path = crate::compute_module_path(name, &self.resolve, !self.in_import);
        (snake, module_path)
    }

    pub fn finish_append_submodule(mut self, snake: &str, module_path: Vec<String>) {
        let module = self.finish();
        let path_to_root = self.path_to_root();
        let module = format!(
            "\
                #[allow(dead_code, clippy::all)]
                pub mod {snake} {{
                    #[used]
                    #[doc(hidden)]
                    #[cfg(target_arch = \"wasm32\")]
                    static __FORCE_SECTION_REF: fn() = {path_to_root}__link_custom_section_describing_imports;
                    {module}
                }}
",
        );
        let map = if self.in_import {
            &mut self.gen.import_modules
        } else {
            &mut self.gen.export_modules
        };
        map.push((module, module_path))
    }

    fn generate_payloads(&mut self, prefix: &str, func: &Function, interface: Option<&WorldKey>) {
        for (index, ty) in func
            .find_futures_and_streams(self.resolve)
            .into_iter()
            .enumerate()
        {
            let payload_result = self.gen.payload_results[&ty];
            let module = format!(
                "{prefix}{}",
                interface
                    .map(|name| self.resolve.name_world_key(name))
                    .unwrap_or_else(|| "$root".into())
            );
            let func_name = &func.name;
            let type_mode = TypeMode {
                lifetime: None,
                lists_borrowed: false,
                style: TypeOwnershipStyle::Owned,
            };
            let async_support = self.path_to_async_support();

            match &self.resolve.types[ty].kind {
                TypeDefKind::Future(payload_type) => {
                    let (name, full_name) = if let Some(payload_type) = payload_type {
                        (
                            {
                                let old = mem::take(&mut self.src);
                                self.print_ty(&payload_type, type_mode);
                                String::from(mem::replace(&mut self.src, old))
                            },
                            {
                                let old = mem::take(&mut self.src);
                                let old_identifier =
                                    mem::replace(&mut self.identifier, Identifier::None);
                                self.print_ty(&payload_type, type_mode);
                                self.identifier = old_identifier;
                                String::from(mem::replace(&mut self.src, old))
                            },
                        )
                    } else {
                        ("()".into(), "()".into())
                    };

                    if self.gen.future_payloads_emitted.insert(full_name) {
                        let send = Function {
                            name: format!("[future-send-{index}]{func_name}"),
                            kind: FunctionKind::Freestanding,
                            params: if let Some(payload_type) = payload_type {
                                vec![
                                    ("sender".into(), Type::U32),
                                    ("value".into(), *payload_type),
                                ]
                            } else {
                                vec![("sender".into(), Type::U32)]
                            },
                            results: Results::Anon(Type::Id(self.gen.unit_result.unwrap())),
                            docs: Default::default(),
                        };
                        let old = mem::take(&mut self.src);
                        self.generate_guest_import_body(
                            &module,
                            &send,
                            if payload_type.is_some() {
                                vec!["sender".into(), "value".into()]
                            } else {
                                vec!["sender".into()]
                            },
                            true,
                        );
                        let send = String::from(mem::replace(&mut self.src, old));

                        let receive = Function {
                            name: format!("[future-receive-{index}]{func_name}"),
                            kind: FunctionKind::Freestanding,
                            params: vec![("receiver".into(), Type::U32)],
                            results: Results::Anon(Type::Id(payload_result)),
                            docs: Default::default(),
                        };
                        let old = mem::take(&mut self.src);
                        self.generate_guest_import_body(
                            &module,
                            &receive,
                            vec!["receiver".into()],
                            true,
                        );
                        let receive = String::from(mem::replace(&mut self.src, old));

                        uwriteln!(
                            self.src,
                            r#"
impl {async_support}::FuturePayload for {name} {{
    fn new() -> (u32, u32) {{
        #[cfg(not(target_arch = "wasm32"))]
        {{
            unreachable!();
        }}

        #[cfg(target_arch = "wasm32")]
        {{
            #[link(wasm_import_module = "{module}")]
            extern "C" {{
                #[link_name = "[future-new-{index}]{func_name}"]
                fn new(_: *mut u32);
            }}
            let mut results = [0u32; 2];
            unsafe {{ new(results.as_mut_ptr()) }};
            (results[0], results[1])
        }}
    }}

    async fn send(sender: u32, value: Self) -> Result<(), {async_support}::Error> {{
        unsafe {{ {send} }}
    }}

    async fn receive(receiver: u32) -> Result<Self, {async_support}::Error> {{
        unsafe {{ {receive} }}
    }}

    fn drop_sender(sender: u32) {{
        #[cfg(not(target_arch = "wasm32"))]
        {{
            unreachable!();
        }}

        #[cfg(target_arch = "wasm32")]
        {{
            #[link(wasm_import_module = "{module}")]
            extern "C" {{
                #[link_name = "[future-drop-sender-{index}]{func_name}"]
                fn drop(_: u32);
            }}
            unsafe {{ drop(sender) }}
        }}
    }}

    fn drop_receiver(receiver: u32) {{
        #[cfg(not(target_arch = "wasm32"))]
        {{
            unreachable!();
        }}

        #[cfg(target_arch = "wasm32")]
        {{
            #[link(wasm_import_module = "{module}")]
            extern "C" {{
                #[link_name = "[future-drop-receiver-{index}]{func_name}"]
                fn drop(_: u32);
            }}
            unsafe {{ drop(receiver) }}
        }}
    }}                             
}}
                        "#,
                        );
                    }
                }
                TypeDefKind::Stream(payload_type) => {
                    let name = {
                        let old = mem::take(&mut self.src);
                        self.print_ty(&payload_type, type_mode);
                        String::from(mem::replace(&mut self.src, old))
                    };

                    let full_name = {
                        let old = mem::take(&mut self.src);
                        let old_identifier = mem::replace(&mut self.identifier, Identifier::None);
                        self.print_ty(&payload_type, type_mode);
                        self.identifier = old_identifier;
                        String::from(mem::replace(&mut self.src, old))
                    };

                    let TypeDefKind::Option(Type::Id(result_ty)) =
                        &self.resolve.types[payload_result].kind
                    else {
                        unreachable!()
                    };
                    let TypeDefKind::Result(Result_ {
                        ok: Some(list_ty), ..
                    }) = &self.resolve.types[*result_ty].kind
                    else {
                        unreachable!()
                    };

                    if self.gen.stream_payloads_emitted.insert(full_name) {
                        let send = Function {
                            name: format!("[stream-send-{index}]{func_name}"),
                            kind: FunctionKind::Freestanding,
                            params: vec![("sender".into(), Type::U32), ("values".into(), *list_ty)],
                            results: Results::Anon(Type::Id(self.gen.unit_result.unwrap())),
                            docs: Default::default(),
                        };
                        let old = mem::take(&mut self.src);
                        self.generate_guest_import_body(
                            &module,
                            &send,
                            vec!["sender".into(), "values".into()],
                            true,
                        );
                        let send = String::from(mem::replace(&mut self.src, old));

                        let receive = Function {
                            name: format!("[stream-receive-{index}]{func_name}"),
                            kind: FunctionKind::Freestanding,
                            params: vec![("receiver".into(), Type::U32)],
                            results: Results::Anon(Type::Id(payload_result)),
                            docs: Default::default(),
                        };
                        let old_src = mem::take(&mut self.src);
                        self.generate_guest_import_body(
                            &module,
                            &receive,
                            vec!["receiver".into()],
                            true,
                        );
                        let receive = String::from(mem::replace(&mut self.src, old_src));

                        uwriteln!(
                            self.src,
                            r#"
impl {async_support}::StreamPayload for {name} {{
    fn new() -> (u32, u32) {{
        #[cfg(not(target_arch = "wasm32"))]
        {{
            unreachable!();
        }}

        #[cfg(target_arch = "wasm32")]
        {{
            #[link(wasm_import_module = "{module}")]
            extern "C" {{
                #[link_name = "[stream-new-{index}]{func_name}"]
                fn new(_: *mut u32);
            }}
            let mut results = [0u32; 2];
            unsafe {{ new(results.as_mut_ptr()) }};
            (results[0], results[1])
        }}
    }}

    async fn send(sender: u32, values: Vec<Self>) -> Result<(), {async_support}::Error> {{
        unsafe {{ {send} }}
    }}

    async fn receive(receiver: u32) -> Option<Result<Vec<Self>, {async_support}::Error>> {{
        unsafe {{ {receive} }}
    }}

    fn drop_sender(sender: u32) {{
        #[cfg(not(target_arch = "wasm32"))]
        {{
            unreachable!();
        }}

        #[cfg(target_arch = "wasm32")]
        {{
            #[link(wasm_import_module = "{module}")]
            extern "C" {{
                #[link_name = "[stream-drop-sender-{index}]{func_name}"]
                fn drop(_: u32);
            }}
            unsafe {{ drop(sender) }}
        }}
    }}

    fn drop_receiver(receiver: u32) {{
        #[cfg(not(target_arch = "wasm32"))]
        {{
            unreachable!();
        }}

        #[cfg(target_arch = "wasm32")]
        {{
            #[link(wasm_import_module = "{module}")]
            extern "C" {{
                #[link_name = "[stream-drop-receiver-{index}]{func_name}"]
                fn drop(_: u32);
            }}
            unsafe {{ drop(receiver) }}
        }}
    }}                             
}}
                        "#
                        );
                    }
                }
                _ => unreachable!(),
            }
        }
    }

    fn generate_guest_import(&mut self, func: &Function, interface: Option<&WorldKey>) {
        if self.gen.skip.contains(&func.name) {
            return;
        }

        self.generate_payloads("[import-payload]", func, interface);

        let async_ = match &self.gen.opts.async_ {
            AsyncConfig::None => false,
            AsyncConfig::All => true,
            AsyncConfig::Some { imports, .. } => imports.contains(&if let Some(key) = interface {
                format!("{}#{}", self.resolve.name_world_key(key), func.name)
            } else {
                func.name.clone()
            }),
        };
        let mut sig = FnSig {
            async_,
            ..Default::default()
        };
        match func.kind {
            FunctionKind::Freestanding => {}
            FunctionKind::Method(id) | FunctionKind::Static(id) | FunctionKind::Constructor(id) => {
                let name = self.resolve.types[id].name.as_ref().unwrap();
                let name = to_upper_camel_case(name);
                uwriteln!(self.src, "impl {name} {{");
                sig.use_item_name = true;
                if let FunctionKind::Method(_) = &func.kind {
                    sig.self_arg = Some("&self".into());
                    sig.self_is_first_param = true;
                }
            }
        }
        self.src.push_str("#[allow(unused_unsafe, clippy::all)]\n");
        let params = self.print_signature(func, false, &sig, true);
        self.src.push_str("{\n");
        self.src.push_str("unsafe {\n");

        self.generate_guest_import_body(&self.wasm_import_module, func, params, async_);

        self.src.push_str("}\n");
        self.src.push_str("}\n");

        match func.kind {
            FunctionKind::Freestanding => {}
            FunctionKind::Method(_) | FunctionKind::Static(_) | FunctionKind::Constructor(_) => {
                self.src.push_str("}\n");
            }
        }
    }

    fn generate_guest_import_body(
        &mut self,
        module: &str,
        func: &Function,
        params: Vec<String>,
        async_: bool,
    ) {
        let mut f = FunctionBindgen::new(self, params, async_, module);
        abi::call(
            f.gen.resolve,
            AbiVariant::GuestImport,
            LiftLower::LowerArgsLiftResults,
            func,
            &mut f,
            async_,
        );
        let FunctionBindgen {
            needs_cleanup_list,
            src,
            import_return_pointer_area_size,
            import_return_pointer_area_align,
            handle_decls,
            ..
        } = f;

        if needs_cleanup_list {
            let vec = self.path_to_vec();
            uwriteln!(self.src, "let mut cleanup_list = {vec}::new();");
        }
        assert!(handle_decls.is_empty());
        if import_return_pointer_area_size > 0 {
            uwrite!(
                self.src,
                "\
                    #[repr(align({import_return_pointer_area_align}))]
                    struct RetArea([::core::mem::MaybeUninit::<u8>; {import_return_pointer_area_size}]);
                    let mut ret_area = RetArea([::core::mem::MaybeUninit::uninit(); {import_return_pointer_area_size}]);
",
            );
        }
        self.src.push_str(&String::from(src));
    }

    fn generate_guest_export(
        &mut self,
        func: &Function,
        interface: Option<&WorldKey>,
        trait_name: &str,
        async_: bool,
    ) {
        let name_snake = func.name.to_snake_case().replace('.', "_");

        self.generate_payloads("[export-payload]", func, interface);

        uwrite!(
            self.src,
            "\
                #[doc(hidden)]
                #[allow(non_snake_case)]
                pub unsafe fn _export_{name_snake}_cabi<T: {trait_name}>\
            ",
        );
        let params = if async_ {
            self.push_str("() -> *mut u8");
            Vec::new()
        } else {
            self.print_export_sig(func)
        };
        self.push_str(" {");

        if !self.gen.opts.disable_run_ctors_once_workaround {
            let run_ctors_once = self.path_to_run_ctors_once();
            // Before executing any other code, use this function to run all
            // static constructors, if they have not yet been run. This is a
            // hack required to work around wasi-libc ctors calling import
            // functions to initialize the environment.
            //
            // See
            // https://github.com/bytecodealliance/preview2-prototyping/issues/99
            // for more details.
            uwrite!(
                self.src,
                "#[cfg(target_arch=\"wasm32\")]\n{run_ctors_once}();",
            );
        }

        let mut f = FunctionBindgen::new(self, params, async_, self.wasm_import_module);
        abi::call(
            f.gen.resolve,
            AbiVariant::GuestExport,
            LiftLower::LiftArgsLowerResults,
            func,
            &mut f,
            async_,
        );
        let FunctionBindgen {
            needs_cleanup_list,
            src,
            handle_decls,
            ..
        } = f;
        assert!(!needs_cleanup_list);
        for decl in handle_decls {
            self.src.push_str(&decl);
            self.src.push_str("\n");
        }
        self.src.push_str(&String::from(src));
        self.src.push_str("}\n");

        if async_ {
            let async_support = self.path_to_async_support();
            uwrite!(
                self.src,
                "\
                    #[doc(hidden)]
                    #[allow(non_snake_case)]
                    pub unsafe fn __callback_{name_snake}(ctx: *mut u8, event0: i32, event1: i32, event2: i32) -> i32 {{
                        {async_support}::callback(ctx, event0, event1, event2)
                    }}
                "
            );
        } else if abi::guest_export_needs_post_return(self.resolve, func) {
            uwrite!(
                self.src,
                "\
                    #[doc(hidden)]
                    #[allow(non_snake_case)]
                    pub unsafe fn __post_return_{name_snake}<T: {trait_name}>\
                "
            );
            let params = self.print_post_return_sig(func);
            self.src.push_str("{\n");

            let mut f = FunctionBindgen::new(self, params, async_, self.wasm_import_module);
            abi::post_return(f.gen.resolve, func, &mut f, async_);
            let FunctionBindgen {
                needs_cleanup_list,
                src,
                handle_decls,
                ..
            } = f;
            assert!(!needs_cleanup_list);
            assert!(handle_decls.is_empty());
            self.src.push_str(&String::from(src));
            self.src.push_str("}\n");
        }
    }

    fn generate_raw_cabi_export(
        &mut self,
        func: &Function,
        ty: &str,
        path_to_self: &str,
        async_: bool,
    ) {
        let name_snake = func.name.to_snake_case().replace('.', "_");
        let wasm_module_export_name = match self.identifier {
            Identifier::Interface(_, key) => Some(self.resolve.name_world_key(key)),
            Identifier::World(_) => None,
            Identifier::None => unreachable!(),
        };
        let export_prefix = self.gen.opts.export_prefix.as_deref().unwrap_or("");
        let export_name = func.core_export_name(wasm_module_export_name.as_deref());
        let export_name = if async_ {
            format!("[async]{export_name}")
        } else {
            export_name.to_string()
        };
        uwrite!(
            self.src,
            "\
                #[export_name = \"{export_prefix}{export_name}\"]
                unsafe extern \"C\" fn export_{name_snake}\
",
        );

        let params = if async_ {
            self.push_str("() -> *mut u8");
            Vec::new()
        } else {
            self.print_export_sig(func)
        };
        self.push_str(" {\n");
        uwriteln!(
            self.src,
            "{path_to_self}::_export_{name_snake}_cabi::<{ty}>({})",
            params.join(", ")
        );
        self.push_str("}\n");

        let export_prefix = self.gen.opts.export_prefix.as_deref().unwrap_or("");
        if async_ {
            uwrite!(
                self.src,
                "\
                    #[export_name = \"{export_prefix}[callback]{export_name}\"]
                    unsafe extern \"C\" fn _callback_{name_snake}(ctx: *mut u8, event0: i32, event1: i32, event2: i32) -> i32 {{
                        {path_to_self}::__callback_{name_snake}(ctx, event0, event1, event2)
                    }}
                "
            );
        } else if abi::guest_export_needs_post_return(self.resolve, func) {
            uwrite!(
                self.src,
                "\
                    #[export_name = \"{export_prefix}cabi_post_{export_name}\"]
                    unsafe extern \"C\" fn _post_return_{name_snake}\
"
            );
            let params = self.print_post_return_sig(func);
            self.src.push_str("{\n");
            uwriteln!(
                self.src,
                "{path_to_self}::__post_return_{name_snake}::<{ty}>({})",
                params.join(", ")
            );
            self.src.push_str("}\n");
        }
    }

    fn print_export_sig(&mut self, func: &Function) -> Vec<String> {
        self.src.push_str("(");
        let sig = self.resolve.wasm_signature(AbiVariant::GuestExport, func);
        let mut params = Vec::new();
        for (i, param) in sig.params.iter().enumerate() {
            let name = format!("arg{}", i);
            uwrite!(self.src, "{name}: {},", wasm_type(*param));
            params.push(name);
        }
        self.src.push_str(")");

        match sig.results.len() {
            0 => {}
            1 => {
                uwrite!(self.src, " -> {}", wasm_type(sig.results[0]));
            }
            _ => unimplemented!(),
        }
        params
    }

    fn print_post_return_sig(&mut self, func: &Function) -> Vec<String> {
        self.src.push_str("(");
        let mut params = Vec::new();
        let sig = self.resolve.wasm_signature(AbiVariant::GuestExport, func);
        for (i, result) in sig.results.iter().enumerate() {
            let name = format!("arg{}", i);
            uwrite!(self.src, "{name}: {},", wasm_type(*result));
            params.push(name);
        }
        self.src.push_str(") ");
        params
    }

    pub fn generate_stub<'a>(
        &mut self,
        interface: Option<(InterfaceId, &WorldKey)>,
        funcs: impl Iterator<Item = &'a Function> + Clone,
    ) {
        let mut funcs = super::group_by_resource(funcs.clone());

        let root_methods = funcs.remove(&None).unwrap_or(Vec::new());

        let mut extra_trait_items = String::new();
        let guest_trait = match interface {
            Some((id, _)) => {
                let path = self.path_to_interface(id).unwrap();
                for (name, id) in self.resolve.interfaces[id].types.iter() {
                    match self.resolve.types[*id].kind {
                        TypeDefKind::Resource => {}
                        _ => continue,
                    }
                    let camel = name.to_upper_camel_case();
                    uwriteln!(extra_trait_items, "type {camel} = Stub;");

                    let resource_methods = funcs.remove(&Some(*id)).unwrap_or(Vec::new());
                    let trait_name = format!("{path}::Guest{camel}");
                    self.generate_stub_impl(&trait_name, "", &resource_methods);
                }
                format!("{path}::Guest")
            }
            None => {
                assert!(funcs.is_empty());
                "Guest".to_string()
            }
        };

        if !root_methods.is_empty() || !extra_trait_items.is_empty() {
            self.generate_stub_impl(&guest_trait, &extra_trait_items, &root_methods);
        }
    }

    fn generate_stub_impl(
        &mut self,
        trait_name: &str,
        extra_trait_items: &str,
        funcs: &[&Function],
    ) {
        uwriteln!(self.src, "impl {trait_name} for Stub {{");
        self.src.push_str(extra_trait_items);

        for func in funcs {
            if self.gen.skip.contains(&func.name) {
                continue;
            }
            let mut sig = FnSig {
                use_item_name: true,
                private: true,
                ..Default::default()
            };
            if let FunctionKind::Method(_) = &func.kind {
                sig.self_arg = Some("&self".into());
                sig.self_is_first_param = true;
            }
            self.print_signature(func, true, &sig, true);
            self.src.push_str("{ unreachable!() }\n");
        }

        self.src.push_str("}\n");
    }

    fn rustdoc(&mut self, docs: &Docs) {
        let docs = match &docs.contents {
            Some(docs) => docs,
            None => return,
        };
        for line in docs.trim().lines() {
            self.push_str("///");
            if !line.is_empty() {
                self.push_str(" ");
                self.push_str(line);
            }
            self.push_str("\n");
        }
    }

    fn rustdoc_params(&mut self, docs: &[(String, Type)], header: &str) {
        let _ = (docs, header);
        // let docs = docs
        //     .iter()
        //     .filter(|param| param.docs.trim().len() > 0)
        //     .collect::<Vec<_>>();
        // if docs.len() == 0 {
        //     return;
        // }

        // self.push_str("///\n");
        // self.push_str("/// ## ");
        // self.push_str(header);
        // self.push_str("\n");
        // self.push_str("///\n");

        // for param in docs {
        //     for (i, line) in param.docs.lines().enumerate() {
        //         self.push_str("/// ");
        //         // Currently wasi only has at most one return value, so there's no
        //         // need to indent it or name it.
        //         if header != "Return" {
        //             if i == 0 {
        //                 self.push_str("* `");
        //                 self.push_str(to_rust_ident(param.name.as_str()));
        //                 self.push_str("` - ");
        //             } else {
        //                 self.push_str("  ");
        //             }
        //         }
        //         self.push_str(line);
        //         self.push_str("\n");
        //     }
        // }
    }

    fn print_signature(
        &mut self,
        func: &Function,
        params_owned: bool,
        sig: &FnSig,
        use_async_sugar: bool,
    ) -> Vec<String> {
        let params = self.print_docs_and_params(func, params_owned, sig, use_async_sugar);
        if let FunctionKind::Constructor(_) = &func.kind {
            self.push_str(" -> Self")
        } else {
            self.print_results(&func.results, sig.async_ && !use_async_sugar);
        }
        params
    }

    fn print_docs_and_params(
        &mut self,
        func: &Function,
        params_owned: bool,
        sig: &FnSig,
        use_async_sugar: bool,
    ) -> Vec<String> {
        self.rustdoc(&func.docs);
        self.rustdoc_params(&func.params, "Parameters");
        // TODO: re-add this when docs are back
        // self.rustdoc_params(&func.results, "Return");

        if !sig.private {
            self.push_str("pub ");
        }
        if sig.unsafe_ {
            self.push_str("unsafe ");
        }
        if sig.async_ && use_async_sugar {
            self.push_str("async ");
        }
        self.push_str("fn ");
        let func_name = if sig.use_item_name {
            if let FunctionKind::Constructor(_) = &func.kind {
                "new"
            } else {
                func.item_name()
            }
        } else {
            &func.name
        };
        self.push_str(&to_rust_ident(func_name));
        if let Some(generics) = &sig.generics {
            self.push_str(generics);
        }
        self.push_str("(");
        if let Some(arg) = &sig.self_arg {
            self.push_str(arg);
            self.push_str(",");
        }
        let mut params = Vec::new();
        for (i, (name, param)) in func.params.iter().enumerate() {
            if i == 0 && sig.self_is_first_param {
                params.push("self".to_string());
                continue;
            }
            let name = to_rust_ident(name);
            self.push_str(&name);
            self.push_str(": ");

            // Select the "style" of mode that the parameter's type will be
            // rendered as. Owned parameters are always owned, that's the easy
            // case. Otherwise it means that we're rendering the arguments to an
            // imported function which technically don't need ownership. In this
            // case the `ownership` configuration is consulted.
            //
            // If `Owning` is specified then that means that the top-level
            // argument will be `&T` but everything under that will be `T`. For
            // example a record-of-lists would be passed as `&RecordOfLists` as
            // opposed to `RecordOfLists<'a>`.
            //
            // In the `Borrowing` mode however a different tradeoff is made. The
            // types are generated differently meaning that a borrowed version
            // is used.
            let style = if params_owned {
                TypeOwnershipStyle::Owned
            } else {
                match self.gen.opts.ownership {
                    Ownership::Owning => TypeOwnershipStyle::OnlyTopBorrowed,
                    Ownership::Borrowing { .. } => TypeOwnershipStyle::Borrowed,
                }
            };
            let mode = self.type_mode_for(param, style, "'_");
            self.print_ty(param, mode);
            self.push_str(",");

            // Depending on the style of this request vs what we got perhaps
            // change how this argument is used.
            //
            // If the `mode` that was selected matches the requested style, then
            // everything is as expected and the argument should be used as-is.
            // If it differs though then that means that we requested a borrowed
            // mode but a different mode ended up being selected. This situation
            // indicates for example that an argument to an import should be
            // borrowed but the argument's type means that it can't be borrowed.
            // For example all arguments to imports are borrowed by default but
            // owned resources cannot ever be borrowed, so they pop out here as
            // owned instead.
            //
            // In such a situation the lower code still expects to be operating
            // over borrows. For example raw pointers from lists are passed to
            // the canonical ABI layer assuming that the lists are "rooted" by
            // the caller. To uphold this invariant a borrow of the argument is
            // recorded as the name of this parameter. That ensures that all
            // access to the parameter is done indirectly which pretends, at
            // least internally, that the argument was borrowed. The original
            // motivation for this was #817.
            if mode.style == style {
                params.push(name);
            } else {
                assert!(style != TypeOwnershipStyle::Owned);
                params.push(format!("&{name}"));
            }
        }
        self.push_str(")");
        params
    }

    fn print_results(&mut self, results: &Results, async_: bool) {
        self.push_str(" -> ");
        if async_ {
            self.push_str("impl ::core::future::Future<Output = ");
        }

        match results.len() {
            0 => {
                self.push_str("()");
            }
            1 => {
                let ty = results.iter_types().next().unwrap();
                let mode = self.type_mode_for(ty, TypeOwnershipStyle::Owned, "'INVALID");
                assert!(mode.lifetime.is_none());
                self.print_ty(ty, mode);
            }
            _ => {
                self.push_str("(");
                for ty in results.iter_types() {
                    let mode = self.type_mode_for(ty, TypeOwnershipStyle::Owned, "'INVALID");
                    assert!(mode.lifetime.is_none());
                    self.print_ty(ty, mode);
                    self.push_str(", ")
                }
                self.push_str(")")
            }
        }

        if async_ {
            self.push_str("> + 'static");
        }
    }

    /// Calculates the `TypeMode` to be used for the `ty` specified.
    ///
    /// This takes a `style` argument which is the requested style of ownership
    /// for this type. Note that the returned `TypeMode` may have a different
    /// `style`.
    ///
    /// This additionally takes a `lt` parameter which, if needed, is what will
    /// be used to render lifetimes.
    fn type_mode_for(&self, ty: &Type, style: TypeOwnershipStyle, lt: &'static str) -> TypeMode {
        match ty {
            Type::Id(id) => self.type_mode_for_id(*id, style, lt),

            // Borrowed strings are handled specially here since they're the
            // only list-like primitive.
            Type::String if style != TypeOwnershipStyle::Owned => TypeMode {
                lifetime: Some(lt),
                lists_borrowed: true,
                style,
            },

            _ => TypeMode::owned(),
        }
    }

    /// Same as `type_mode_for`, but specifically for `TypeId` which refers to a
    /// type.
    fn type_mode_for_id(
        &self,
        ty: TypeId,
        style: TypeOwnershipStyle,
        lt: &'static str,
    ) -> TypeMode {
        // NB: This method is the heart of determining how to render types.
        // There's a lot of permutations and corner cases to handle, especially
        // with being able to configure at the generator level how types are
        // generated. Long story short this is a subtle and complicated method.
        //
        // The hope is that most of the complexity around type generation in
        // Rust is largely centered here where everything else can lean on this.
        // This has gone through so many refactors I've lost count at this
        // point, but maybe this one is the one that'll stick!
        //
        // The general idea is that there's some clear-and-fast rules for how
        // `TypeMode` must be returned here. For example borrowed handles are
        // required to have a lifetime parameter. Everything else though is here
        // to handle the various levels of configuration and semantics for each
        // level of types.
        //
        // As a reminder a `TypeMode` is generated for each "level" of a type
        // hierarchy, for example there's one mode for `Vec<T>` and another mode
        // for `T`. This enables, for example, rendering the outer layer as
        // either `Vec<T>` or `&[T]` but the inner `T` may or may not have a
        // type parameter.

        let info = self.info(ty);
        let lifetime = if info.has_borrow_handle {
            // Borrowed handles always have a lifetime associated with them so
            // thread it through.
            Some(lt)
        } else if style == TypeOwnershipStyle::Owned {
            // If this type is being rendered as an "owned" type, and it
            // doesn't have any borrowed handles, then no lifetimes are needed
            // since any internal lists will be their owned version.
            None
        } else if info.has_own_handle || !info.has_list {
            // At this point there are no borrowed handles and a borrowed style
            // of type is requested. In this situation there's two cases where a
            // lifetime is never used:
            //
            // * Owned handles are present - in this situation ownership is used
            //   to statically reflect how a value is lost when passed to an
            //   import. This means that no lifetime is used for internal lists
            //   since they must be rendered in an owned mode.
            //
            // * There are no lists present - here the lifetime parameter won't
            //   be used for anything because there's no borrows or lists, so
            //   it's skipped.
            None
        } else if !info.owned || self.uses_two_names(&info) {
            // This next layer things get a little more interesting. To recap,
            // so far we know that there's no borrowed handles, a borrowed mode
            // is requested, there's no own handles, and there's a list. In that
            // situation if `info` shows that this type is never used in an
            // owned position, or if two types are explicitly requested for
            // owned/borrowed values, then a lifetime is used.
            Some(lt)
        } else {
            // ... and finally, here at the end we know:
            //
            // * No borrowed handles
            // * Borrowing mode is requested
            // * No owned handles
            // * A list is somewhere
            // * This type is used somewhere in an owned position
            // * This type does not used "two names" meaning that we must use
            //   the owned version of the type.
            //
            // If the configured ownership mode for generating types of this
            // generator is "owning" then that's the only type that can be used.
            // If borrowing is requested then this means that `&T` is going to
            // be rendered, so thread it through.
            //
            // If the configured ownership mode uses borrowing by default, then
            // things get a little weird. This means that a lifetime is going to
            // be used an any lists should be borrowed, but we specifically
            // switch to only borrowing the top layer of the type rather than
            // the entire hierarchy. This situation can happen in
            // `duplicate_if_necessary: false` mode for example where we're
            // borrowing a type which is used in an owned position elsewhere.
            // The only possibility at that point is to borrow it at the root
            // but everything else internally is required to be owned from then
            // on.
            match self.gen.opts.ownership {
                Ownership::Owning => Some(lt),
                Ownership::Borrowing { .. } => {
                    return TypeMode {
                        lifetime: Some(lt),
                        lists_borrowed: true,
                        style: TypeOwnershipStyle::OnlyTopBorrowed,
                    };
                }
            }
        };
        TypeMode {
            lifetime,

            // If a lifetime is present and ownership isn't requested, then make
            // sure any lists show up as `&str` or `&[T]`.
            lists_borrowed: lifetime.is_some() && style != TypeOwnershipStyle::Owned,

            // Switch the style to `Owned` if an `own<T>` handle is present
            // because there's no option but to take interior types by ownership
            // as that statically shows that the ownership of the value is being
            // lost.
            style: if info.has_own_handle {
                TypeOwnershipStyle::Owned
            } else {
                style
            },
        }
    }

    /// Generates the "next" mode for a type.
    ///
    /// The `ty` specified is the type that a mode is being generated for, and
    /// the `mode` argument is the "parent" mode that the previous outer layer
    /// of type was rendered with. The returned mode should be used to render
    /// `ty`.
    fn filter_mode(&self, ty: &Type, mode: TypeMode) -> TypeMode {
        match mode.lifetime {
            Some(lt) => self.type_mode_for(ty, mode.style.next(), lt),
            None => TypeMode::owned(),
        }
    }

    /// Same as `filder_mode` except if `mode` has the type `OnlyTopBorrowed`
    /// the `mode` is specifically preserved as-is.
    ///
    /// This is used for types like `Option<T>` to render as `Option<&T>`
    /// instead of `&Option<T>` for example.
    fn filter_mode_preserve_top(&self, ty: &Type, mode: TypeMode) -> TypeMode {
        if mode.style == TypeOwnershipStyle::OnlyTopBorrowed {
            mode
        } else {
            self.filter_mode(ty, mode)
        }
    }

    fn print_ty(&mut self, ty: &Type, mode: TypeMode) {
        match ty {
            Type::Id(t) => self.print_tyid(*t, mode),
            Type::Bool => self.push_str("bool"),
            Type::U8 => self.push_str("u8"),
            Type::U16 => self.push_str("u16"),
            Type::U32 => self.push_str("u32"),
            Type::U64 => self.push_str("u64"),
            Type::S8 => self.push_str("i8"),
            Type::S16 => self.push_str("i16"),
            Type::S32 => self.push_str("i32"),
            Type::S64 => self.push_str("i64"),
            Type::F32 => self.push_str("f32"),
            Type::F64 => self.push_str("f64"),
            Type::Char => self.push_str("char"),
            Type::String => {
                assert_eq!(mode.lists_borrowed, mode.lifetime.is_some());
                match mode.lifetime {
                    Some(lt) => self.print_borrowed_str(lt),
                    None => {
                        if self.gen.opts.raw_strings {
                            self.push_vec_name();
                            self.push_str("::<u8>");
                        } else {
                            self.push_string_name();
                        }
                    }
                }
            }
        }
    }

    fn print_optional_ty(&mut self, ty: Option<&Type>, mode: TypeMode) {
        match ty {
            Some(ty) => {
                let mode = self.filter_mode_preserve_top(ty, mode);
                self.print_ty(ty, mode)
            }
            None => self.push_str("()"),
        }
    }

    pub fn type_path(&self, id: TypeId, owned: bool) -> String {
        self.type_path_with_name(
            id,
            if owned {
                self.result_name(id)
            } else {
                self.param_name(id)
            },
        )
    }

    fn type_path_with_name(&self, id: TypeId, name: String) -> String {
        if let TypeOwner::Interface(id) = self.resolve.types[id].owner {
            if let Some(path) = self.path_to_interface(id) {
                return format!("{path}::{name}");
            }
        }
        name
    }

    fn print_tyid(&mut self, id: TypeId, mode: TypeMode) {
        let ty = &self.resolve.types[id];
        if ty.name.is_some() {
            // NB: Most of the heavy lifting of `TypeMode` and what to do here
            // has already happened in `type_mode_for*`. Here though a little
            // more happens because this is where `OnlyTopBorrowed` is
            // processed.
            //
            // Specifically what should happen is that in the case of an
            // argument to an imported function if only the top value is
            // borrowed then we want to render it as `&T`. If this all is
            // applicable then the lifetime is rendered here before the type.
            // The `mode` is then switched to `Owned` and recalculated for the
            // type we're rendering here to avoid accidentally giving it a
            // lifetime type parameter when it otherwise doesn't have it.
            let mode = if mode.style == TypeOwnershipStyle::OnlyTopBorrowed {
                if let Some(lt) = mode.lifetime {
                    self.push_str("&");
                    if lt != "'_" {
                        self.push_str(lt);
                        self.push_str(" ");
                    }
                    self.type_mode_for_id(id, TypeOwnershipStyle::Owned, lt)
                } else {
                    mode
                }
            } else {
                mode
            };
            let name = self.type_path(
                id,
                match mode.style {
                    TypeOwnershipStyle::Owned => true,
                    TypeOwnershipStyle::OnlyTopBorrowed | TypeOwnershipStyle::Borrowed => false,
                },
            );
            self.push_str(&name);
            self.print_generics(mode.lifetime);
            return;
        }

<<<<<<< HEAD
        let mut anonymous_type_gen = AnonTypeGenerator {
            mode,
            resolve: self.resolve,
            interface: self,
        };
        anonymous_type_gen.define_anonymous_type(id);
=======
        match &ty.kind {
            TypeDefKind::List(t) => self.print_list(t, mode),

            TypeDefKind::Option(t) => {
                self.push_str("Option<");
                let mode = self.filter_mode_preserve_top(t, mode);
                self.print_ty(t, mode);
                self.push_str(">");
            }

            TypeDefKind::Result(r) => {
                self.push_str("Result<");
                self.print_optional_ty(r.ok.as_ref(), mode);
                self.push_str(",");
                self.print_optional_ty(r.err.as_ref(), mode);
                self.push_str(">");
            }

            TypeDefKind::Variant(_) => panic!("unsupported anonymous variant"),

            // Tuple-like records are mapped directly to Rust tuples of
            // types. Note the trailing comma after each member to
            // appropriately handle 1-tuples.
            TypeDefKind::Tuple(t) => {
                self.push_str("(");
                for ty in t.types.iter() {
                    let mode = self.filter_mode_preserve_top(ty, mode);
                    self.print_ty(ty, mode);
                    self.push_str(",");
                }
                self.push_str(")");
            }
            TypeDefKind::Resource => {
                panic!("unsupported anonymous type reference: resource")
            }
            TypeDefKind::Record(_) => {
                panic!("unsupported anonymous type reference: record")
            }
            TypeDefKind::Flags(_) => {
                panic!("unsupported anonymous type reference: flags")
            }
            TypeDefKind::Enum(_) => {
                panic!("unsupported anonymous type reference: enum")
            }
            TypeDefKind::Future(ty) => {
                let async_support = self.path_to_async_support();
                uwrite!(self.src, "{async_support}::FutureReceiver<");
                self.print_optional_ty(ty.as_ref(), mode);
                self.push_str(">");
            }
            TypeDefKind::Stream(ty) => {
                let async_support = self.path_to_async_support();
                uwrite!(self.src, "{async_support}::StreamReceiver<");
                self.print_ty(ty, mode);
                self.push_str(">");
            }
            TypeDefKind::Error => {
                let async_support = self.path_to_async_support();
                uwrite!(self.src, "{async_support}::Error");
            }

            TypeDefKind::Handle(Handle::Own(ty)) => {
                self.print_ty(&Type::Id(*ty), mode);
            }

            TypeDefKind::Handle(Handle::Borrow(ty)) => {
                assert!(mode.lifetime.is_some());
                let lt = mode.lifetime.unwrap();
                if self.is_exported_resource(*ty) {
                    let camel = self.resolve.types[*ty]
                        .name
                        .as_deref()
                        .unwrap()
                        .to_upper_camel_case();
                    let name = format!("{camel}Borrow");
                    self.push_str(&self.type_path_with_name(*ty, name));
                    self.push_str("<");
                    self.push_str(lt);
                    self.push_str(">");
                } else {
                    self.push_str("&");
                    if lt != "'_" {
                        self.push_str(lt);
                        self.push_str(" ");
                    }
                    let ty = &Type::Id(*ty);
                    let mode = self.filter_mode(ty, mode);
                    self.print_ty(ty, mode);
                }
            }

            TypeDefKind::Type(t) => self.print_ty(t, mode),

            TypeDefKind::Unknown => unreachable!(),
        }
>>>>>>> 32c35e99
    }

    fn print_list(&mut self, ty: &Type, mode: TypeMode) {
        let next_mode = self.filter_mode(ty, mode);
        if mode.lists_borrowed {
            let lifetime = mode.lifetime.unwrap();
            self.push_str("&");
            if lifetime != "'_" {
                self.push_str(lifetime);
                self.push_str(" ");
            }
            self.push_str("[");
            self.print_ty(ty, next_mode);
            self.push_str("]");
        } else {
            self.push_vec_name();
            self.push_str("::<");
            self.print_ty(ty, next_mode);
            self.push_str(">");
        }
    }

    fn print_generics(&mut self, lifetime: Option<&str>) {
        if lifetime.is_none() {
            return;
        }
        self.push_str("<");
        if let Some(lt) = lifetime {
            self.push_str(lt);
            self.push_str(",");
        }
        self.push_str(">");
    }

    fn int_repr(&mut self, repr: Int) {
        self.push_str(int_repr(repr));
    }

    fn modes_of(&self, ty: TypeId) -> Vec<(String, TypeMode)> {
        let info = self.info(ty);
        let mut result = Vec::new();
        if !self.gen.opts.generate_unused_types {
            // If this type isn't actually used, no need to generate it.
            if !info.owned && !info.borrowed {
                return result;
            }
        }
        // Generate one mode for when the type is owned and another for when
        // it's borrowed.
        let a = self.type_mode_for_id(ty, TypeOwnershipStyle::Owned, "'a");
        let b = self.type_mode_for_id(ty, TypeOwnershipStyle::Borrowed, "'a");

        if self.uses_two_names(&info) {
            // If this type uses two names then, well, it uses two names. In
            // this situation both modes are returned.
            assert!(a != b);
            result.push((self.result_name(ty), a));
            result.push((self.param_name(ty), b));
        } else if a == b {
            // If the modes are the same then there's only one result.
            result.push((self.result_name(ty), a));
        } else if info.owned || matches!(self.gen.opts.ownership, Ownership::Owning) {
            // If this type is owned or if ownership is preferred then the owned
            // variant is used as a priority. This is where the generator's
            // configuration comes into play.
            result.push((self.result_name(ty), a));
        } else {
            // And finally, failing all that, the borrowed variant is used.
            assert!(!info.owned);
            result.push((self.param_name(ty), b));
        }
        result
    }

    fn print_typedef_record(&mut self, id: TypeId, record: &Record, docs: &Docs) {
        let info = self.info(id);
        // We use a BTree set to make sure we don't have any duplicates and we have a stable order
        let additional_derives: BTreeSet<String> = self
            .gen
            .opts
            .additional_derive_attributes
            .iter()
            .cloned()
            .collect();
        for (name, mode) in self.modes_of(id) {
            self.rustdoc(docs);
            let mut derives = additional_derives.clone();
            if info.is_copy() {
                self.push_str("#[repr(C)]\n");
                derives.extend(["Copy", "Clone"].into_iter().map(|s| s.to_string()));
            } else if info.is_clone() {
                derives.insert("Clone".to_string());
            }
            if !derives.is_empty() {
                self.push_str("#[derive(");
                self.push_str(&derives.into_iter().collect::<Vec<_>>().join(", "));
                self.push_str(")]\n")
            }
            self.push_str(&format!("pub struct {}", name));
            self.print_generics(mode.lifetime);
            self.push_str(" {\n");
            for field in record.fields.iter() {
                self.rustdoc(&field.docs);
                self.push_str("pub ");
                self.push_str(&to_rust_ident(&field.name));
                self.push_str(": ");
                let mode = self.filter_mode(&field.ty, mode);
                self.print_ty(&field.ty, mode);
                self.push_str(",\n");
            }
            self.push_str("}\n");

            self.push_str("impl");
            self.print_generics(mode.lifetime);
            self.push_str(" ::core::fmt::Debug for ");
            self.push_str(&name);
            self.print_generics(mode.lifetime);
            self.push_str(" {\n");
            self.push_str(
                "fn fmt(&self, f: &mut ::core::fmt::Formatter<'_>) -> ::core::fmt::Result {\n",
            );
            self.push_str(&format!("f.debug_struct(\"{}\")", name));
            for field in record.fields.iter() {
                self.push_str(&format!(
                    ".field(\"{}\", &self.{})",
                    field.name,
                    to_rust_ident(&field.name)
                ));
            }
            self.push_str(".finish()\n");
            self.push_str("}\n");
            self.push_str("}\n");

            if info.error {
                self.push_str("impl");
                self.print_generics(mode.lifetime);
                self.push_str(" ::core::fmt::Display for ");
                self.push_str(&name);
                self.print_generics(mode.lifetime);
                self.push_str(" {\n");
                self.push_str(
                    "fn fmt(&self, f: &mut ::core::fmt::Formatter<'_>) -> ::core::fmt::Result {\n",
                );
                self.push_str("write!(f, \"{:?}\", self)\n");
                self.push_str("}\n");
                self.push_str("}\n");
                if self.gen.opts.std_feature {
                    self.push_str("#[cfg(feature = \"std\")]\n");
                }
                self.push_str("impl std::error::Error for ");
                self.push_str(&name);
                self.push_str(" {}\n");
            }
        }
    }

    fn print_typedef_variant(&mut self, id: TypeId, variant: &Variant, docs: &Docs)
    where
        Self: Sized,
    {
        self.print_rust_enum(
            id,
            variant
                .cases
                .iter()
                .map(|c| (c.name.to_upper_camel_case(), &c.docs, c.ty.as_ref())),
            docs,
        );
    }

    fn print_rust_enum<'b>(
        &mut self,
        id: TypeId,
        cases: impl IntoIterator<Item = (String, &'b Docs, Option<&'b Type>)> + Clone,
        docs: &Docs,
    ) where
        Self: Sized,
    {
        let info = self.info(id);
        // We use a BTree set to make sure we don't have any duplicates and have a stable order
        let additional_derives: BTreeSet<String> = self
            .gen
            .opts
            .additional_derive_attributes
            .iter()
            .cloned()
            .collect();
        for (name, mode) in self.modes_of(id) {
            self.rustdoc(docs);
            let mut derives = additional_derives.clone();
            if info.is_copy() {
                derives.extend(["Copy", "Clone"].into_iter().map(|s| s.to_string()));
            } else if info.is_clone() {
                derives.insert("Clone".to_string());
            }
            if !derives.is_empty() {
                self.push_str("#[derive(");
                self.push_str(&derives.into_iter().collect::<Vec<_>>().join(", "));
                self.push_str(")]\n")
            }
            self.push_str(&format!("pub enum {name}"));
            self.print_generics(mode.lifetime);
            self.push_str(" {\n");
            for (case_name, docs, payload) in cases.clone() {
                self.rustdoc(docs);
                self.push_str(&case_name);
                if let Some(ty) = payload {
                    self.push_str("(");
                    let mode = self.filter_mode(ty, mode);
                    self.print_ty(ty, mode);
                    self.push_str(")")
                }
                self.push_str(",\n");
            }
            self.push_str("}\n");

            self.print_rust_enum_debug(
                mode,
                &name,
                cases
                    .clone()
                    .into_iter()
                    .map(|(name, _docs, ty)| (name, ty)),
            );

            if info.error {
                self.push_str("impl");
                self.print_generics(mode.lifetime);
                self.push_str(" ::core::fmt::Display for ");
                self.push_str(&name);
                self.print_generics(mode.lifetime);
                self.push_str(" {\n");
                self.push_str(
                    "fn fmt(&self, f: &mut ::core::fmt::Formatter<'_>) -> ::core::fmt::Result {\n",
                );
                self.push_str("write!(f, \"{:?}\", self)\n");
                self.push_str("}\n");
                self.push_str("}\n");
                self.push_str("\n");

                if self.gen.opts.std_feature {
                    self.push_str("#[cfg(feature = \"std\")]\n");
                }
                self.push_str("impl");
                self.print_generics(mode.lifetime);
                self.push_str(" std::error::Error for ");
                self.push_str(&name);
                self.print_generics(mode.lifetime);
                self.push_str(" {}\n");
            }
        }
    }

    fn print_rust_enum_debug<'b>(
        &mut self,
        mode: TypeMode,
        name: &str,
        cases: impl IntoIterator<Item = (String, Option<&'b Type>)>,
    ) where
        Self: Sized,
    {
        self.push_str("impl");
        self.print_generics(mode.lifetime);
        self.push_str(" ::core::fmt::Debug for ");
        self.push_str(name);
        self.print_generics(mode.lifetime);
        self.push_str(" {\n");
        self.push_str(
            "fn fmt(&self, f: &mut ::core::fmt::Formatter<'_>) -> ::core::fmt::Result {\n",
        );
        self.push_str("match self {\n");
        for (case_name, payload) in cases {
            self.push_str(name);
            self.push_str("::");
            self.push_str(&case_name);
            if payload.is_some() {
                self.push_str("(e)");
            }
            self.push_str(" => {\n");
            self.push_str(&format!("f.debug_tuple(\"{}::{}\")", name, case_name));
            if payload.is_some() {
                self.push_str(".field(e)");
            }
            self.push_str(".finish()\n");
            self.push_str("}\n");
        }
        self.push_str("}\n");
        self.push_str("}\n");
        self.push_str("}\n");
    }

    fn print_typedef_option(&mut self, id: TypeId, payload: &Type, docs: &Docs) {
        for (name, mode) in self.modes_of(id) {
            self.rustdoc(docs);
            self.push_str(&format!("pub type {}", name));
            self.print_generics(mode.lifetime);
            self.push_str("= Option<");
            self.print_ty(payload, mode);
            self.push_str(">;\n");
        }
    }

    fn print_typedef_result(&mut self, id: TypeId, result: &Result_, docs: &Docs) {
        for (name, mode) in self.modes_of(id) {
            self.rustdoc(docs);
            self.push_str(&format!("pub type {}", name));
            self.print_generics(mode.lifetime);
            self.push_str("= Result<");
            self.print_optional_ty(result.ok.as_ref(), mode);
            self.push_str(",");
            self.print_optional_ty(result.err.as_ref(), mode);
            self.push_str(">;\n");
        }
    }

    fn print_typedef_enum(
        &mut self,
        id: TypeId,
        name: &str,
        enum_: &Enum,
        docs: &Docs,
        attrs: &[String],
        case_attr: Box<dyn Fn(&EnumCase) -> String>,
    ) where
        Self: Sized,
    {
        let info = self.info(id);

        let name = to_upper_camel_case(name);
        self.rustdoc(docs);
        for attr in attrs {
            self.push_str(&format!("{}\n", attr));
        }
        self.push_str("#[repr(");
        self.int_repr(enum_.tag());
        self.push_str(")]\n");
        // We use a BTree set to make sure we don't have any duplicates and a stable order
        let mut derives: BTreeSet<String> = self
            .gen
            .opts
            .additional_derive_attributes
            .iter()
            .cloned()
            .collect();
        derives.extend(
            ["Clone", "Copy", "PartialEq", "Eq"]
                .into_iter()
                .map(|s| s.to_string()),
        );
        self.push_str("#[derive(");
        self.push_str(&derives.into_iter().collect::<Vec<_>>().join(", "));
        self.push_str(")]\n");
        self.push_str(&format!("pub enum {name} {{\n"));
        for case in enum_.cases.iter() {
            self.rustdoc(&case.docs);
            self.push_str(&case_attr(case));
            self.push_str(&case.name.to_upper_camel_case());
            self.push_str(",\n");
        }
        self.push_str("}\n");

        // Auto-synthesize an implementation of the standard `Error` trait for
        // error-looking types based on their name.
        if info.error {
            self.push_str("impl ");
            self.push_str(&name);
            self.push_str("{\n");

            self.push_str("pub fn name(&self) -> &'static str {\n");
            self.push_str("match self {\n");
            for case in enum_.cases.iter() {
                self.push_str(&name);
                self.push_str("::");
                self.push_str(&case.name.to_upper_camel_case());
                self.push_str(" => \"");
                self.push_str(case.name.as_str());
                self.push_str("\",\n");
            }
            self.push_str("}\n");
            self.push_str("}\n");

            self.push_str("pub fn message(&self) -> &'static str {\n");
            self.push_str("match self {\n");
            for case in enum_.cases.iter() {
                self.push_str(&name);
                self.push_str("::");
                self.push_str(&case.name.to_upper_camel_case());
                self.push_str(" => \"");
                if let Some(contents) = &case.docs.contents {
                    self.push_str(contents.trim());
                }
                self.push_str("\",\n");
            }
            self.push_str("}\n");
            self.push_str("}\n");

            self.push_str("}\n");

            self.push_str("impl ::core::fmt::Debug for ");
            self.push_str(&name);
            self.push_str(
                "{\nfn fmt(&self, f: &mut ::core::fmt::Formatter<'_>) -> ::core::fmt::Result {\n",
            );
            self.push_str("f.debug_struct(\"");
            self.push_str(&name);
            self.push_str("\")\n");
            self.push_str(".field(\"code\", &(*self as i32))\n");
            self.push_str(".field(\"name\", &self.name())\n");
            self.push_str(".field(\"message\", &self.message())\n");
            self.push_str(".finish()\n");
            self.push_str("}\n");
            self.push_str("}\n");

            self.push_str("impl ::core::fmt::Display for ");
            self.push_str(&name);
            self.push_str(
                "{\nfn fmt(&self, f: &mut ::core::fmt::Formatter<'_>) -> ::core::fmt::Result {\n",
            );
            self.push_str("write!(f, \"{} (error {})\", self.name(), *self as i32)\n");
            self.push_str("}\n");
            self.push_str("}\n");
            self.push_str("\n");
            if self.gen.opts.std_feature {
                self.push_str("#[cfg(feature = \"std\")]\n");
            }
            self.push_str("impl std::error::Error for ");
            self.push_str(&name);
            self.push_str(" {}\n");
        } else {
            self.print_rust_enum_debug(
                TypeMode::owned(),
                &name,
                enum_
                    .cases
                    .iter()
                    .map(|c| (c.name.to_upper_camel_case(), None)),
            )
        }
    }

    fn print_typedef_alias(&mut self, id: TypeId, ty: &Type, docs: &Docs) {
        for (name, mode) in self.modes_of(id) {
            self.rustdoc(docs);
            self.push_str(&format!("pub type {name}"));
            self.print_generics(mode.lifetime);
            self.push_str(" = ");
            self.print_ty(ty, mode);
            self.push_str(";\n");
        }

        if self.is_exported_resource(id) {
            self.rustdoc(docs);
            let name = self.resolve.types[id].name.as_ref().unwrap();
            let name = name.to_upper_camel_case();
            self.push_str(&format!("pub type {name}Borrow<'a>"));
            self.push_str(" = ");
            self.print_ty(ty, TypeMode::owned());
            self.push_str("Borrow<'a>");
            self.push_str(";\n");
        }
    }

    fn param_name(&self, ty: TypeId) -> String {
        let info = self.info(ty);
        let name = to_upper_camel_case(self.resolve.types[ty].name.as_ref().unwrap());
        if self.uses_two_names(&info) {
            format!("{}Param", name)
        } else {
            name
        }
    }

    fn result_name(&self, ty: TypeId) -> String {
        let info = self.info(ty);
        let name = to_upper_camel_case(self.resolve.types[ty].name.as_ref().unwrap());
        if self.uses_two_names(&info) {
            format!("{}Result", name)
        } else {
            name
        }
    }

    fn uses_two_names(&self, info: &TypeInfo) -> bool {
        // Types are only duplicated if explicitly requested ...
        matches!(
            self.gen.opts.ownership,
            Ownership::Borrowing {
                duplicate_if_necessary: true
            }
        )
            // ... and if they're both used in a borrowed/owned context
            && info.borrowed
            && info.owned
            // ... and they have a list ...
            && info.has_list
            // ... and if there's NOT an `own` handle since those are always
            // done by ownership.
            && !info.has_own_handle
    }

    fn path_to_interface(&self, interface: InterfaceId) -> Option<String> {
        let InterfaceName { path, remapped } = &self.gen.interface_names[&interface];
        if *remapped {
            let mut path_to_root = self.path_to_root();
            path_to_root.push_str(path);
            return Some(path_to_root);
        } else {
            let mut full_path = String::new();
            if let Identifier::Interface(cur, name) = self.identifier {
                if cur == interface {
                    return None;
                }
                if !self.in_import {
                    full_path.push_str("super::");
                }
                match name {
                    WorldKey::Name(_) => {
                        full_path.push_str("super::");
                    }
                    WorldKey::Interface(_) => {
                        full_path.push_str("super::super::super::");
                    }
                }
            }
            full_path.push_str(&path);
            Some(full_path)
        }
    }

    fn push_vec_name(&mut self) {
        let path = self.path_to_vec();
        self.push_str(&path);
    }

    pub fn is_exported_resource(&self, ty: TypeId) -> bool {
        let ty = dealias(self.resolve, ty);
        let ty = &self.resolve.types[ty];
        match &ty.kind {
            TypeDefKind::Resource => {}
            _ => return false,
        }

        match ty.owner {
            // Worlds cannot export types of any kind as of this writing.
            TypeOwner::World(_) => false,

            // Interfaces are "stateful" currently where whatever we last saw
            // them as dictates whether it's exported or not.
            TypeOwner::Interface(i) => !self.gen.interface_last_seen_as_import[&i],

            // Shouldn't be the case for resources
            TypeOwner::None => unreachable!(),
        }
    }

    fn push_string_name(&mut self) {
        let path = self.path_to_string();
        self.push_str(&path);
    }

    fn push_str(&mut self, s: &str) {
        self.src.push_str(s);
    }

    fn info(&self, ty: TypeId) -> TypeInfo {
        self.gen.types.get(ty)
    }

    fn print_borrowed_str(&mut self, lifetime: &'static str) {
        self.push_str("&");
        if lifetime != "'_" {
            self.push_str(lifetime);
            self.push_str(" ");
        }
        if self.gen.opts.raw_strings {
            self.push_str("[u8]");
        } else {
            self.push_str("str");
        }
    }

    pub fn path_to_resource(&mut self) -> String {
        self.path_from_runtime_module(RuntimeItem::ResourceType, "Resource")
    }

    fn path_to_wasm_resource(&mut self) -> String {
        self.path_from_runtime_module(RuntimeItem::ResourceType, "WasmResource")
    }

    pub fn path_to_invalid_enum_discriminant(&mut self) -> String {
        self.path_from_runtime_module(
            RuntimeItem::InvalidEnumDiscriminant,
            "invalid_enum_discriminant",
        )
    }

    pub fn path_to_string_lift(&mut self) -> String {
        self.path_from_runtime_module(RuntimeItem::StringLift, "string_lift")
    }

    pub fn path_to_cabi_dealloc(&mut self) -> String {
        self.path_from_runtime_module(RuntimeItem::CabiDealloc, "cabi_dealloc")
    }

    pub fn path_to_as_i32(&mut self) -> String {
        self.path_from_runtime_module(RuntimeItem::AsI32, "as_i32")
    }

    pub fn path_to_as_i64(&mut self) -> String {
        self.path_from_runtime_module(RuntimeItem::AsI64, "as_i64")
    }

    pub fn path_to_as_f32(&mut self) -> String {
        self.path_from_runtime_module(RuntimeItem::AsF32, "as_f32")
    }

    pub fn path_to_as_f64(&mut self) -> String {
        self.path_from_runtime_module(RuntimeItem::AsF64, "as_f64")
    }

    pub fn path_to_char_lift(&mut self) -> String {
        self.path_from_runtime_module(RuntimeItem::CharLift, "char_lift")
    }

    pub fn path_to_bool_lift(&mut self) -> String {
        self.path_from_runtime_module(RuntimeItem::BoolLift, "bool_lift")
    }

    fn path_to_run_ctors_once(&mut self) -> String {
        self.path_from_runtime_module(RuntimeItem::RunCtorsOnce, "run_ctors_once")
    }

    pub fn path_to_vec(&mut self) -> String {
        self.path_from_runtime_module(RuntimeItem::VecType, "Vec")
    }

    pub fn path_to_string(&mut self) -> String {
        self.path_from_runtime_module(RuntimeItem::StringType, "String")
    }

    pub fn path_to_box(&mut self) -> String {
        self.path_from_runtime_module(RuntimeItem::BoxType, "Box")
    }

    pub fn path_to_std_alloc_module(&mut self) -> String {
        self.path_from_runtime_module(RuntimeItem::StdAllocModule, "alloc")
    }

    pub fn path_to_async_support(&mut self) -> String {
        self.path_from_runtime_module(RuntimeItem::AsyncSupport, "async_support")
    }

    fn path_from_runtime_module(
        &mut self,
        item: RuntimeItem,
        name_in_runtime_module: &str,
    ) -> String {
        self.needs_runtime_module = true;
        self.gen.rt_module.insert(item);
        format!("_rt::{name_in_runtime_module}")
    }
}

impl<'a> wit_bindgen_core::InterfaceGenerator<'a> for InterfaceGenerator<'a> {
    fn resolve(&self) -> &'a Resolve {
        self.resolve
    }

    fn type_record(&mut self, id: TypeId, _name: &str, record: &Record, docs: &Docs) {
        self.print_typedef_record(id, record, docs);
    }

    fn type_resource(&mut self, _id: TypeId, name: &str, docs: &Docs) {
        self.rustdoc(docs);
        let camel = to_upper_camel_case(name);
        let resource = self.path_to_resource();

        let wasm_import_module = if self.in_import {
            // Imported resources are a simple wrapper around `Resource<T>` in
            // the `wit-bindgen` crate.
            uwriteln!(
                self.src,
                r#"
                    #[derive(Debug)]
                    #[repr(transparent)]
                    pub struct {camel} {{
                        handle: {resource}<{camel}>,
                    }}

                    impl {camel} {{
                        #[doc(hidden)]
                        pub unsafe fn from_handle(handle: u32) -> Self {{
                            Self {{
                                handle: {resource}::from_handle(handle),
                            }}
                        }}

                        #[doc(hidden)]
                        pub fn take_handle(&self) -> u32 {{
                            {resource}::take_handle(&self.handle)
                        }}

                        #[doc(hidden)]
                        pub fn handle(&self) -> u32 {{
                            {resource}::handle(&self.handle)
                        }}
                    }}
                "#
            );
            self.wasm_import_module.to_string()
        } else {
            let module = match self.identifier {
                Identifier::Interface(_, key) => self.resolve.name_world_key(key),
                Identifier::World(_) => unimplemented!("resource exports from worlds"),
                Identifier::None => unreachable!(),
            };
            let box_path = self.path_to_box();
            uwriteln!(
                self.src,
                r#"
#[derive(Debug)]
#[repr(transparent)]
pub struct {camel} {{
    handle: {resource}<{camel}>,
}}

type _{camel}Rep<T> = Option<T>;

impl {camel} {{
    /// Creates a new resource from the specified representation.
    ///
    /// This function will create a new resource handle by moving `val` onto
    /// the heap and then passing that heap pointer to the component model to
    /// create a handle. The owned handle is then returned as `{camel}`.
    pub fn new<T: Guest{camel}>(val: T) -> Self {{
        Self::type_guard::<T>();
        let val: _{camel}Rep<T> = Some(val);
        let ptr: *mut _{camel}Rep<T> =
            {box_path}::into_raw({box_path}::new(val));
        unsafe {{
            Self::from_handle(T::_resource_new(ptr.cast()))
        }}
    }}

    /// Gets access to the underlying `T` which represents this resource.
    pub fn get<T: Guest{camel}>(&self) -> &T {{
        let ptr = unsafe {{ &*self.as_ptr::<T>() }};
        ptr.as_ref().unwrap()
    }}

    /// Gets mutable access to the underlying `T` which represents this
    /// resource.
    pub fn get_mut<T: Guest{camel}>(&mut self) -> &mut T {{
        let ptr = unsafe {{ &mut *self.as_ptr::<T>() }};
        ptr.as_mut().unwrap()
    }}

    /// Consumes this resource and returns the underlying `T`.
    pub fn into_inner<T: Guest{camel}>(self) -> T {{
        let ptr = unsafe {{ &mut *self.as_ptr::<T>() }};
        ptr.take().unwrap()
    }}

    #[doc(hidden)]
    pub unsafe fn from_handle(handle: u32) -> Self {{
        Self {{
            handle: {resource}::from_handle(handle),
        }}
    }}

    #[doc(hidden)]
    pub fn take_handle(&self) -> u32 {{
        {resource}::take_handle(&self.handle)
    }}

    #[doc(hidden)]
    pub fn handle(&self) -> u32 {{
        {resource}::handle(&self.handle)
    }}

    // It's theoretically possible to implement the `Guest{camel}` trait twice
    // so guard against using it with two different types here.
    #[doc(hidden)]
    fn type_guard<T: 'static>() {{
        use core::any::TypeId;
        static mut LAST_TYPE: Option<TypeId> = None;
        unsafe {{
            assert!(!cfg!(target_feature = "threads"));
            let id = TypeId::of::<T>();
            match LAST_TYPE {{
                Some(ty) => assert!(ty == id, "cannot use two types with this resource type"),
                None => LAST_TYPE = Some(id),
            }}
        }}
    }}

    #[doc(hidden)]
    pub unsafe fn dtor<T: 'static>(handle: *mut u8) {{
        Self::type_guard::<T>();
        let _ = {box_path}::from_raw(handle as *mut _{camel}Rep<T>);
    }}

    fn as_ptr<T: Guest{camel}>(&self) -> *mut _{camel}Rep<T> {{
       {camel}::type_guard::<T>();
       T::_resource_rep(self.handle()).cast()
    }}
}}

/// A borrowed version of [`{camel}`] which represents a borrowed value
/// with the lifetime `'a`.
#[derive(Debug)]
#[repr(transparent)]
pub struct {camel}Borrow<'a> {{
    rep: *mut u8,
    _marker: core::marker::PhantomData<&'a {camel}>,
}}

impl<'a> {camel}Borrow<'a>{{
    #[doc(hidden)]
    pub unsafe fn lift(rep: usize) -> Self {{
        Self {{
            rep: rep as *mut u8,
            _marker: core::marker::PhantomData,
        }}
    }}

    /// Gets access to the underlying `T` in this resource.
    pub fn get<T: Guest{camel}>(&self) -> &T {{
       let ptr = unsafe {{ &mut *self.as_ptr::<T>() }};
       ptr.as_ref().unwrap()
    }}

    // NB: mutable access is not allowed due to the component model allowing
    // multiple borrows of the same resource.

    fn as_ptr<T: 'static>(&self) -> *mut _{camel}Rep<T> {{
       {camel}::type_guard::<T>();
       self.rep.cast()
    }}
}}
                "#
            );
            format!("[export]{module}")
        };

        let wasm_resource = self.path_to_wasm_resource();
        uwriteln!(
            self.src,
            r#"
                unsafe impl {wasm_resource} for {camel} {{
                     #[inline]
                     unsafe fn drop(_handle: u32) {{
                         #[cfg(not(target_arch = "wasm32"))]
                         unreachable!();

                         #[cfg(target_arch = "wasm32")]
                         {{
                             #[link(wasm_import_module = "{wasm_import_module}")]
                             extern "C" {{
                                 #[link_name = "[resource-drop]{name}"]
                                 fn drop(_: u32);
                             }}

                             drop(_handle);
                         }}
                     }}
                }}
            "#
        );
    }

    fn type_tuple(&mut self, id: TypeId, _name: &str, tuple: &Tuple, docs: &Docs) {
        for (name, mode) in self.modes_of(id) {
            self.rustdoc(docs);
            self.push_str(&format!("pub type {}", name));
            self.print_generics(mode.lifetime);
            self.push_str(" = (");
            for ty in tuple.types.iter() {
                let mode = self.filter_mode(ty, mode);
                self.print_ty(ty, mode);
                self.push_str(",");
            }
            self.push_str(");\n");
        }
    }

    fn type_flags(&mut self, _id: TypeId, name: &str, flags: &Flags, docs: &Docs) {
        self.src.push_str(&format!(
            "{bitflags}::bitflags! {{\n",
            bitflags = self.gen.bitflags_path()
        ));
        self.rustdoc(docs);
        let repr = RustFlagsRepr::new(flags);
        self.src.push_str(&format!(
            "#[derive(PartialEq, Eq, PartialOrd, Ord, Hash, Debug, Clone, Copy)]\npub struct {}: {repr} {{\n",
            name.to_upper_camel_case(),
        ));
        for (i, flag) in flags.flags.iter().enumerate() {
            self.rustdoc(&flag.docs);
            self.src.push_str(&format!(
                "const {} = 1 << {};\n",
                flag.name.to_shouty_snake_case(),
                i,
            ));
        }
        self.src.push_str("}\n");
        self.src.push_str("}\n");
    }

    fn type_variant(&mut self, id: TypeId, _name: &str, variant: &Variant, docs: &Docs) {
        self.print_typedef_variant(id, variant, docs);
    }

    fn type_option(&mut self, id: TypeId, _name: &str, payload: &Type, docs: &Docs) {
        self.print_typedef_option(id, payload, docs);
    }

    fn type_result(&mut self, id: TypeId, _name: &str, result: &Result_, docs: &Docs) {
        self.print_typedef_result(id, result, docs);
    }

    fn type_enum(&mut self, id: TypeId, name: &str, enum_: &Enum, docs: &Docs) {
        self.print_typedef_enum(id, name, enum_, docs, &[], Box::new(|_| String::new()));

        let name = to_upper_camel_case(name);
        let mut cases = String::new();
        let repr = int_repr(enum_.tag());
        for (i, case) in enum_.cases.iter().enumerate() {
            let case = case.name.to_upper_camel_case();
            cases.push_str(&format!("{i} => {name}::{case},\n"));
        }
        uwriteln!(
            self.src,
            r#"
                impl {name} {{
                    #[doc(hidden)]
                    pub unsafe fn _lift(val: {repr}) -> {name} {{
                        if !cfg!(debug_assertions) {{
                            return ::core::mem::transmute(val);
                        }}

                        match val {{
                            {cases}
                            _ => panic!("invalid enum discriminant"),
                        }}
                    }}
                }}
            "#
        );
    }

    fn type_alias(&mut self, id: TypeId, _name: &str, ty: &Type, docs: &Docs) {
        self.print_typedef_alias(id, ty, docs);
    }

    fn type_list(&mut self, id: TypeId, _name: &str, ty: &Type, docs: &Docs) {
        for (name, mode) in self.modes_of(id) {
            self.rustdoc(docs);
            self.push_str(&format!("pub type {}", name));
            self.print_generics(mode.lifetime);
            self.push_str(" = ");
            self.print_list(ty, mode);
            self.push_str(";\n");
        }
    }

    fn type_builtin(&mut self, _id: TypeId, name: &str, ty: &Type, docs: &Docs) {
        self.rustdoc(docs);
        self.src
            .push_str(&format!("pub type {}", name.to_upper_camel_case()));
        self.src.push_str(" = ");
        self.print_ty(ty, TypeMode::owned());
        self.src.push_str(";\n");
    }
}

struct AnonTypeGenerator<'a, 'b> {
    mode: TypeMode,
    resolve: &'a Resolve,
    interface: &'a mut InterfaceGenerator<'b>,
}

impl<'a, 'b> wit_bindgen_core::AnonymousTypeGenerator<'a> for AnonTypeGenerator<'a, 'b> {
    fn resolve(&self) -> &'a Resolve {
        self.resolve
    }

    fn anonymous_typ_type(&mut self, _id: TypeId, ty: &Type, _docs: &Docs) {
        self.interface.print_ty(ty, self.mode);
    }

    fn anonymous_type_handle(&mut self, _id: TypeId, handle: &Handle, _docs: &Docs) {
        match handle {
            Handle::Own(ty) => {
                self.interface.print_ty(&Type::Id(*ty), self.mode);
            }
            Handle::Borrow(ty) => {
                assert!(self.mode.lifetime.is_some());
                let lt = self.mode.lifetime.unwrap();
                if self.interface.is_exported_resource(*ty) {
                    let camel = self.resolve.types[*ty]
                        .name
                        .as_deref()
                        .unwrap()
                        .to_upper_camel_case();
                    let name = format!("{camel}Borrow");
                    self.interface
                        .push_str(&self.interface.type_path_with_name(*ty, name));
                    self.interface.push_str("<");
                    self.interface.push_str(lt);
                    self.interface.push_str(">");
                } else {
                    self.interface.push_str("&");
                    if lt != "'_" {
                        self.interface.push_str(lt);
                        self.interface.push_str(" ");
                    }
                    let ty = &Type::Id(*ty);
                    let mode = self.interface.filter_mode(ty, self.mode);
                    self.interface.print_ty(ty, mode);
                }
            }
        }
    }

    fn anonymous_type_tuple(&mut self, _id: TypeId, ty: &Tuple, _docs: &Docs) {
        self.interface.push_str("(");
        for ty in ty.types.iter() {
            let mode = self.interface.filter_mode_preserve_top(ty, self.mode);
            self.interface.print_ty(ty, mode);
            self.interface.push_str(",");
        }
        self.interface.push_str(")");
    }

    fn anonymous_type_option(&mut self, _id: TypeId, t: &Type, _docs: &Docs) {
        self.interface.push_str("Option<");
        let mode = self.interface.filter_mode_preserve_top(t, self.mode);
        self.interface.print_ty(t, mode);
        self.interface.push_str(">");
    }

    fn anonymous_type_result(&mut self, _id: TypeId, r: &Result_, _docs: &Docs) {
        self.interface.push_str("Result<");
        self.interface.print_optional_ty(r.ok.as_ref(), self.mode);
        self.interface.push_str(",");
        self.interface.print_optional_ty(r.err.as_ref(), self.mode);
        self.interface.push_str(">");
    }

    fn anonymous_type_list(&mut self, _id: TypeId, ty: &Type, _docs: &Docs) {
        self.interface.print_list(ty, self.mode)
    }

    fn anonymous_type_future(&mut self, _id: TypeId, ty: &Option<Type>, _docs: &Docs) {
        self.interface.push_str("Future<");
        self.interface.print_optional_ty(ty.as_ref(), self.mode);
        self.interface.push_str(">");
    }

    fn anonymous_type_stream(&mut self, _id: TypeId, stream: &Stream, _docs: &Docs) {
        self.interface.push_str("Stream<");
        self.interface
            .print_optional_ty(stream.element.as_ref(), self.mode);
        self.interface.push_str(",");
        self.interface
            .print_optional_ty(stream.end.as_ref(), self.mode);
        self.interface.push_str(">");
    }
}<|MERGE_RESOLUTION|>--- conflicted
+++ resolved
@@ -518,6 +518,7 @@
                             },
                             results: Results::Anon(Type::Id(self.gen.unit_result.unwrap())),
                             docs: Default::default(),
+                            stability: Stability::default(),
                         };
                         let old = mem::take(&mut self.src);
                         self.generate_guest_import_body(
@@ -538,6 +539,7 @@
                             params: vec![("receiver".into(), Type::U32)],
                             results: Results::Anon(Type::Id(payload_result)),
                             docs: Default::default(),
+                            stability: Stability::default(),
                         };
                         let old = mem::take(&mut self.src);
                         self.generate_guest_import_body(
@@ -651,6 +653,7 @@
                             params: vec![("sender".into(), Type::U32), ("values".into(), *list_ty)],
                             results: Results::Anon(Type::Id(self.gen.unit_result.unwrap())),
                             docs: Default::default(),
+                            stability: Stability::default(),
                         };
                         let old = mem::take(&mut self.src);
                         self.generate_guest_import_body(
@@ -667,6 +670,7 @@
                             params: vec![("receiver".into(), Type::U32)],
                             results: Results::Anon(Type::Id(payload_result)),
                             docs: Default::default(),
+                            stability: Stability::default(),
                         };
                         let old_src = mem::take(&mut self.src);
                         self.generate_guest_import_body(
@@ -1602,110 +1606,12 @@
             return;
         }
 
-<<<<<<< HEAD
         let mut anonymous_type_gen = AnonTypeGenerator {
             mode,
             resolve: self.resolve,
             interface: self,
         };
         anonymous_type_gen.define_anonymous_type(id);
-=======
-        match &ty.kind {
-            TypeDefKind::List(t) => self.print_list(t, mode),
-
-            TypeDefKind::Option(t) => {
-                self.push_str("Option<");
-                let mode = self.filter_mode_preserve_top(t, mode);
-                self.print_ty(t, mode);
-                self.push_str(">");
-            }
-
-            TypeDefKind::Result(r) => {
-                self.push_str("Result<");
-                self.print_optional_ty(r.ok.as_ref(), mode);
-                self.push_str(",");
-                self.print_optional_ty(r.err.as_ref(), mode);
-                self.push_str(">");
-            }
-
-            TypeDefKind::Variant(_) => panic!("unsupported anonymous variant"),
-
-            // Tuple-like records are mapped directly to Rust tuples of
-            // types. Note the trailing comma after each member to
-            // appropriately handle 1-tuples.
-            TypeDefKind::Tuple(t) => {
-                self.push_str("(");
-                for ty in t.types.iter() {
-                    let mode = self.filter_mode_preserve_top(ty, mode);
-                    self.print_ty(ty, mode);
-                    self.push_str(",");
-                }
-                self.push_str(")");
-            }
-            TypeDefKind::Resource => {
-                panic!("unsupported anonymous type reference: resource")
-            }
-            TypeDefKind::Record(_) => {
-                panic!("unsupported anonymous type reference: record")
-            }
-            TypeDefKind::Flags(_) => {
-                panic!("unsupported anonymous type reference: flags")
-            }
-            TypeDefKind::Enum(_) => {
-                panic!("unsupported anonymous type reference: enum")
-            }
-            TypeDefKind::Future(ty) => {
-                let async_support = self.path_to_async_support();
-                uwrite!(self.src, "{async_support}::FutureReceiver<");
-                self.print_optional_ty(ty.as_ref(), mode);
-                self.push_str(">");
-            }
-            TypeDefKind::Stream(ty) => {
-                let async_support = self.path_to_async_support();
-                uwrite!(self.src, "{async_support}::StreamReceiver<");
-                self.print_ty(ty, mode);
-                self.push_str(">");
-            }
-            TypeDefKind::Error => {
-                let async_support = self.path_to_async_support();
-                uwrite!(self.src, "{async_support}::Error");
-            }
-
-            TypeDefKind::Handle(Handle::Own(ty)) => {
-                self.print_ty(&Type::Id(*ty), mode);
-            }
-
-            TypeDefKind::Handle(Handle::Borrow(ty)) => {
-                assert!(mode.lifetime.is_some());
-                let lt = mode.lifetime.unwrap();
-                if self.is_exported_resource(*ty) {
-                    let camel = self.resolve.types[*ty]
-                        .name
-                        .as_deref()
-                        .unwrap()
-                        .to_upper_camel_case();
-                    let name = format!("{camel}Borrow");
-                    self.push_str(&self.type_path_with_name(*ty, name));
-                    self.push_str("<");
-                    self.push_str(lt);
-                    self.push_str(">");
-                } else {
-                    self.push_str("&");
-                    if lt != "'_" {
-                        self.push_str(lt);
-                        self.push_str(" ");
-                    }
-                    let ty = &Type::Id(*ty);
-                    let mode = self.filter_mode(ty, mode);
-                    self.print_ty(ty, mode);
-                }
-            }
-
-            TypeDefKind::Type(t) => self.print_ty(t, mode),
-
-            TypeDefKind::Unknown => unreachable!(),
-        }
->>>>>>> 32c35e99
     }
 
     fn print_list(&mut self, ty: &Type, mode: TypeMode) {
@@ -2761,18 +2667,23 @@
     }
 
     fn anonymous_type_future(&mut self, _id: TypeId, ty: &Option<Type>, _docs: &Docs) {
-        self.interface.push_str("Future<");
+        let async_support = self.interface.path_to_async_support();
+        self.interface
+            .push_str(&format!("{async_support}::FutureReceiver<"));
         self.interface.print_optional_ty(ty.as_ref(), self.mode);
         self.interface.push_str(">");
     }
 
-    fn anonymous_type_stream(&mut self, _id: TypeId, stream: &Stream, _docs: &Docs) {
-        self.interface.push_str("Stream<");
+    fn anonymous_type_stream(&mut self, _id: TypeId, stream: &Type, _docs: &Docs) {
+        let async_support = self.interface.path_to_async_support();
         self.interface
-            .print_optional_ty(stream.element.as_ref(), self.mode);
-        self.interface.push_str(",");
-        self.interface
-            .print_optional_ty(stream.end.as_ref(), self.mode);
+            .push_str(&format!("{async_support}::StreamReceiver<"));
+        self.interface.print_ty(stream, self.mode);
         self.interface.push_str(">");
     }
+
+    fn anonymous_type_error(&mut self, _id: TypeId, _docs: &Docs) {
+        let async_support = self.interface.path_to_async_support();
+        self.interface.push_str(&format!("{async_support}::Error"));
+    }
 }