use crate::bindgen::FunctionBindgen;
use crate::{
    int_repr, to_rust_ident, to_upper_camel_case, wasm_type, FnSig, Identifier, InterfaceName,
    Ownership, RuntimeItem, RustFlagsRepr, RustWasm,
};
use anyhow::Result;
use heck::*;
use std::collections::{BTreeMap, BTreeSet};
use std::fmt::Write as _;
use std::mem;
use wit_bindgen_core::abi::{self, AbiVariant, LiftLower};
use wit_bindgen_core::{
    dealias, make_external_component, make_external_symbol, uwrite, uwriteln, wit_parser::*,
    Source, TypeInfo,
};

pub struct InterfaceGenerator<'a> {
    pub src: Source,
    pub(super) identifier: Identifier<'a>,
    pub in_import: bool,
    pub sizes: SizeAlign,
    pub(super) gen: &'a mut RustWasm,
    pub wasm_import_module: Option<&'a str>,
    pub resolve: &'a Resolve,
    pub return_pointer_area_size: usize,
    pub return_pointer_area_align: usize,
    pub(super) needs_runtime_module: bool,
}

/// A description of the "mode" in which a type is printed.
///
/// Rust types can either be "borrowed" or "owned". This primarily has to do
/// with lists and imports where arguments to imports can be borrowed lists in
/// theory as ownership is not taken from the caller. This structure is used to
/// help with this fact in addition to the various codegen options of this
/// generator. Namely types in WIT can be reflected into Rust as two separate
/// types, one "owned" and one "borrowed" (aka one with `Vec` and one with
/// `&[T]`).
///
/// This structure is used in conjunction with `modes_of` and `type_mode_for*`
/// primarily. That enables creating a programmatic description of what a type
/// is rendered as along with various options.
///
/// Note that a `TypeMode` is a description of a single "level" of a type. This
/// means that there's one mode for `Vec<T>` and one mode for `T` internally.
/// This is mostly used for things like records where some fields have lifetime
/// parameters, for example, and others don't.
///
/// This type is intended to simplify generation of types and encapsulate all
/// the knowledge about whether lifetime parameters are used and how lists are
/// rendered.
///
/// There are currently two users of lifetime parameters:
///
/// * Lists - when borrowed these are rendered as either `&[T]` or `&str`.
/// * Borrowed resources - for resources owned by the current module they're
///   represented as `&T` and for borrows of imported resources they're
///   represented, more-or-less, as `&Resource<T>`.
///
/// Lists have a choice of being rendered as borrowed or not but resources are
/// required to be borrowed.
#[derive(Debug, Copy, Clone, PartialEq)]
struct TypeMode {
    /// The lifetime parameter, if any, for this type. If present this type is
    /// required to have a lifetime parameter.
    lifetime: Option<&'static str>,

    /// Whether or not lists are borrowed in this type.
    ///
    /// If this field is `true` then lists are rendered as `&[T]` and `&str`
    /// rather than their owned equivalent. If this field is `false` than the
    /// owned equivalents are used instead.
    lists_borrowed: bool,

    /// The "style" of ownership that this mode was created with.
    ///
    /// This information is used to determine what mode the next layer deep int
    /// he type tree is rendered with. For example if this layer is owned so is
    /// the next layer. This is primarily used for the "OnlyTopBorrowed"
    /// ownership style where all further layers beneath that are `Owned`.
    style: TypeOwnershipStyle,
}

/// The style of ownership of a type, used to initially create a `TypeMode` and
/// stored internally within it as well.
#[derive(Debug, Copy, Clone, PartialEq)]
enum TypeOwnershipStyle {
    /// This style means owned things are printed such as `Vec<T>` and `String`.
    ///
    /// Note that this primarily applies to lists.
    Owned,

    /// This style means that lists/strings are `&[T]` and `&str`.
    ///
    /// Note that this primarily applies to lists.
    Borrowed,

    /// This style means that the top-level of a type is borrowed but all other
    /// layers are `Owned`.
    ///
    /// This is used for parameters in the "owning" mode of generation to
    /// imports. It's easy enough to create a `&T` at the root layer but it's
    /// more difficult to create `&T` stored within a `U`, for example.
    OnlyTopBorrowed,
}

impl TypeMode {
    /// Returns a mode where everything is indicated that it's supposed to be
    /// rendered as an "owned" type.
    fn owned() -> TypeMode {
        TypeMode {
            lifetime: None,
            lists_borrowed: false,
            style: TypeOwnershipStyle::Owned,
        }
    }
}

impl TypeOwnershipStyle {
    /// Preserves this mode except for `OnlyTopBorrowed` where it switches it to
    /// `Owned`.
    fn next(&self) -> TypeOwnershipStyle {
        match self {
            TypeOwnershipStyle::Owned => TypeOwnershipStyle::Owned,
            TypeOwnershipStyle::Borrowed => TypeOwnershipStyle::Borrowed,
            TypeOwnershipStyle::OnlyTopBorrowed => TypeOwnershipStyle::Owned,
        }
    }
}

impl InterfaceGenerator<'_> {
    pub(super) fn generate_exports<'a>(
        &mut self,
        interface: Option<(InterfaceId, &WorldKey)>,
        funcs: impl Iterator<Item = &'a Function> + Clone,
    ) -> Result<String> {
        let mut traits = BTreeMap::new();
        let mut funcs_to_export = Vec::new();
        let mut resources_to_drop = Vec::new();

        traits.insert(None, ("Guest".to_string(), Vec::new()));

        if let Some((id, _)) = interface {
            for (name, id) in self.resolve.interfaces[id].types.iter() {
                match self.resolve.types[*id].kind {
                    TypeDefKind::Resource => {}
                    _ => continue,
                }
                resources_to_drop.push(name);
                let camel = name.to_upper_camel_case();
                traits.insert(Some(*id), (format!("Guest{camel}"), Vec::new()));
            }
        }

        for func in funcs {
            if self.gen.skip.contains(&func.name) {
                continue;
            }

            let resource = match func.kind {
                FunctionKind::Freestanding => None,
                FunctionKind::Method(id)
                | FunctionKind::Constructor(id)
                | FunctionKind::Static(id) => Some(id),
            };

            funcs_to_export.push((func, resource));
            let (trait_name, methods) = traits.get_mut(&resource).unwrap();
            self.generate_guest_export(func, &trait_name);

            let prev = mem::take(&mut self.src);
            let mut sig = FnSig {
                use_item_name: true,
                private: true,
                ..Default::default()
            };
            if let FunctionKind::Method(_) = &func.kind {
                sig.self_arg = Some("&self".into());
                sig.self_is_first_param = true;
            }
            self.print_signature(func, true, &sig);
            self.src.push_str(";\n");
            let trait_method = mem::replace(&mut self.src, prev);
            methods.push(trait_method);
        }

        let (name, methods) = traits.remove(&None).unwrap();
        if !methods.is_empty() || !traits.is_empty() {
            self.generate_interface_trait(
                &name,
                &methods,
                traits.iter().map(|(resource, (trait_name, _methods))| {
                    (resource.unwrap(), trait_name.as_str())
                }),
            )
        }

        for (resource, (trait_name, methods)) in traits.iter() {
            uwriteln!(self.src, "pub trait {trait_name}: 'static {{");
            let resource = resource.unwrap();
            let resource_name = self.resolve.types[resource].name.as_ref().unwrap();
            let (_, interface_name) = interface.unwrap();
            let module = self.resolve.name_world_key(interface_name);
            let external_new = make_external_symbol(
                &(String::from("[export]") + &module),
                &(String::from("[resource-new]") + &resource_name),
                AbiVariant::GuestImport,
            );
            let external_rep = make_external_symbol(
                &(String::from("[export]") + &module),
                &(String::from("[resource-rep]") + &resource_name),
                AbiVariant::GuestImport,
            );
            uwriteln!(
                self.src,
                r#"
#[doc(hidden)]
unsafe fn _resource_new(val: *mut u8) -> u32
    where Self: Sized
{{
<<<<<<< HEAD
=======
    #[cfg(not(target_arch = "wasm32"))]
    {{
        let _ = val;
        unreachable!();
    }}

    #[cfg(target_arch = "wasm32")]
>>>>>>> 6fbcb94a
    {{
        #[link(wasm_import_module = "[export]{module}")]
        extern "C" {{
            #[cfg_attr(target_arch = "wasm32", link_name = "[resource-new]{resource_name}")]
            fn {external_new}(_: *mut u8) -> u32;
        }}
        {external_new}(val)
    }}
}}

#[doc(hidden)]
fn _resource_rep(handle: u32) -> *mut u8
    where Self: Sized
{{
<<<<<<< HEAD
=======
    #[cfg(not(target_arch = "wasm32"))]
    {{
        let _ = handle;
        unreachable!();
    }}

    #[cfg(target_arch = "wasm32")]
>>>>>>> 6fbcb94a
    {{
        #[link(wasm_import_module = "[export]{module}")]
        extern "C" {{
            #[cfg_attr(target_arch = "wasm32", link_name = "[resource-rep]{resource_name}")]
            fn {external_rep}(_: u32) -> *mut u8;
        }}
        unsafe {{
            {external_rep}(handle)
        }}
    }}
}}

                    "#
            );
            for method in methods {
                self.src.push_str(method);
            }
            uwriteln!(self.src, "}}");
        }

        let macro_name = match interface {
            None => {
                let world = match self.identifier {
                    Identifier::World(w) => w,
                    Identifier::Interface(..) => unreachable!(),
                };
                let world = self.resolve.worlds[world].name.to_snake_case();
                format!("__export_world_{world}_cabi")
            }
            Some((_, name)) => {
                format!(
                    "__export_{}_cabi",
                    self.resolve
                        .name_world_key(name)
                        .to_snake_case()
                        .chars()
                        .map(|c| if !c.is_alphanumeric() { '_' } else { c })
                        .collect::<String>()
                )
            }
        };
        let (macro_export, use_vis) = if self.gen.opts.pub_export_macro {
            ("#[macro_export]", "pub")
        } else {
            ("", "pub(crate)")
        };

        uwriteln!(
            self.src,
            "\
#[doc(hidden)]
{macro_export}
macro_rules! {macro_name} {{
    ($ty:ident with_types_in $($path_to_types:tt)*) => (const _: () = {{
"
        );

        for (func, resource) in funcs_to_export {
            let ty = match resource {
                None => "$ty".to_string(),
                Some(id) => {
                    let name = self.resolve.types[id]
                        .name
                        .as_ref()
                        .unwrap()
                        .to_upper_camel_case();
                    format!("<$ty as $($path_to_types)*::Guest>::{name}")
                }
            };
            self.generate_raw_cabi_export(func, &ty, "$($path_to_types)*");
        }
        let export_prefix = self.gen.opts.export_prefix.as_deref().unwrap_or("");
        for name in resources_to_drop {
            let module = match self.identifier {
                Identifier::Interface(_, key) => self.resolve.name_world_key(key),
                Identifier::World(_) => unreachable!(),
            };
            let camel = name.to_upper_camel_case();
            let dtor_symbol = make_external_symbol(
                &module,
                &(String::from("[dtor]") + &name),
                AbiVariant::GuestExport,
            );
            uwriteln!(
                self.src,
                r#"
                const _: () = {{
                    #[doc(hidden)]
                    #[cfg_attr(target_arch = "wasm32", export_name = "{export_prefix}{module}#[dtor]{name}")]
                    #[cfg_attr(not(target_arch = "wasm32"), no_mangle)]
                    #[allow(non_snake_case)]
                    unsafe extern "C" fn {dtor_symbol}(rep: *mut u8) {{
                        $($path_to_types)*::{camel}::dtor::<
                            <$ty as $($path_to_types)*::Guest>::{camel}
                        >(rep)
                    }}
                }};
                "#
            );
        }
        uwriteln!(self.src, "}};);");
        uwriteln!(self.src, "}}");
        uwriteln!(self.src, "#[doc(hidden)]");
        uwriteln!(self.src, "{use_vis} use {macro_name};");
        Ok(macro_name)
    }

    fn generate_interface_trait<'a>(
        &mut self,
        trait_name: &str,
        methods: &[Source],
        resource_traits: impl Iterator<Item = (TypeId, &'a str)>,
    ) {
        uwriteln!(self.src, "pub trait {trait_name} {{");
        for (id, trait_name) in resource_traits {
            let name = self.resolve.types[id]
                .name
                .as_ref()
                .unwrap()
                .to_upper_camel_case();
            uwriteln!(self.src, "type {name}: {trait_name};");
        }
        for method in methods {
            self.src.push_str(method);
        }
        uwriteln!(self.src, "}}");
    }

    pub fn generate_imports<'a>(&mut self, funcs: impl Iterator<Item = &'a Function>) {
        for func in funcs {
            self.generate_guest_import(func);
        }
    }

    pub fn finish(&mut self) -> String {
        if self.return_pointer_area_align > 0 {
            uwrite!(
                self.src,
                "\
                    #[repr(align({align}))]
                    struct _RetArea([::core::mem::MaybeUninit::<u8>; {size}]);
                    static mut _RET_AREA: _RetArea = _RetArea([::core::mem::MaybeUninit::uninit(); {size}]);
",
                align = self.return_pointer_area_align,
                size = self.return_pointer_area_size,
            );
        }

        let src = mem::take(&mut self.src).into();

        if self.needs_runtime_module {
            let root = self.path_to_root();
            if !root.is_empty() {
                return format!("use {root}_rt;\n{src}");
            }
        }
        src
    }

    fn path_to_root(&self) -> String {
        let mut path_to_root = String::new();

        if let Identifier::Interface(_, key) = self.identifier {
            // Escape the submodule for this interface
            path_to_root.push_str("super::");

            // Escape the `exports` top-level submodule
            if !self.in_import {
                path_to_root.push_str("super::");
            }

            // Escape the namespace/package submodules for interface-based ids
            match key {
                WorldKey::Name(_) => {}
                WorldKey::Interface(_) => {
                    path_to_root.push_str("super::super::");
                }
            }
        }
        path_to_root
    }

    pub fn start_append_submodule(&mut self, name: &WorldKey) -> (String, Vec<String>) {
        let snake = match name {
            WorldKey::Name(name) => to_rust_ident(name),
            WorldKey::Interface(id) => {
                to_rust_ident(self.resolve.interfaces[*id].name.as_ref().unwrap())
            }
        };
        let module_path = crate::compute_module_path(name, &self.resolve, !self.in_import);
        (snake, module_path)
    }

    pub fn finish_append_submodule(mut self, snake: &str, module_path: Vec<String>) {
        let module = self.finish();
        let path_to_root = self.path_to_root();
        let module = format!(
            "\
                #[allow(dead_code, clippy::all)]
                pub mod {snake} {{
                    #[used]
                    #[doc(hidden)]
                    #[cfg(target_arch = \"wasm32\")]
                    static __FORCE_SECTION_REF: fn() = {path_to_root}__link_custom_section_describing_imports;
                    {module}
                }}
",
        );
        let map = if self.in_import {
            &mut self.gen.import_modules
        } else {
            &mut self.gen.export_modules
        };
        map.push((module, module_path))
    }

    fn generate_guest_import(&mut self, func: &Function) {
        if self.gen.skip.contains(&func.name) {
            return;
        }

        let mut sig = FnSig::default();
        match func.kind {
            FunctionKind::Freestanding => {}
            FunctionKind::Method(id) | FunctionKind::Static(id) | FunctionKind::Constructor(id) => {
                let name = self.resolve.types[id].name.as_ref().unwrap();
                let name = to_upper_camel_case(name);
                uwriteln!(self.src, "impl {name} {{");
                sig.use_item_name = true;
                if let FunctionKind::Method(_) = &func.kind {
                    sig.self_arg = Some("&self".into());
                    sig.self_is_first_param = true;
                }
            }
        }
        self.src.push_str("#[allow(unused_unsafe, clippy::all)]\n");
        let params = self.print_signature(func, false, &sig);
        self.src.push_str("{\n");
        self.src.push_str("unsafe {\n");

        let mut f = FunctionBindgen::new(self, params);
        abi::call(
            f.gen.resolve,
            AbiVariant::GuestImport,
            LiftLower::LowerArgsLiftResults,
            func,
            &mut f,
        );
        let FunctionBindgen {
            needs_cleanup_list,
            src,
            import_return_pointer_area_size,
            import_return_pointer_area_align,
            handle_decls,
            ..
        } = f;

        if needs_cleanup_list {
            let vec = self.path_to_vec();
            uwriteln!(self.src, "let mut cleanup_list = {vec}::new();");
        }
        assert!(handle_decls.is_empty());
        if import_return_pointer_area_size > 0 {
            uwrite!(
                self.src,
                "\
                    #[repr(align({import_return_pointer_area_align}))]
                    struct RetArea([::core::mem::MaybeUninit::<u8>; {import_return_pointer_area_size}]);
                    let mut ret_area = RetArea([::core::mem::MaybeUninit::uninit(); {import_return_pointer_area_size}]);
",
            );
        }
        self.src.push_str(&String::from(src));

        self.src.push_str("}\n");
        self.src.push_str("}\n");

        match func.kind {
            FunctionKind::Freestanding => {}
            FunctionKind::Method(_) | FunctionKind::Static(_) | FunctionKind::Constructor(_) => {
                self.src.push_str("}\n");
            }
        }
    }

    fn generate_guest_export(&mut self, func: &Function, trait_name: &str) {
        let name_snake = func.name.to_snake_case().replace('.', "_");
        uwrite!(
            self.src,
            "\
                #[doc(hidden)]
                #[allow(non_snake_case)]
                pub unsafe fn _export_{name_snake}_cabi<T: {trait_name}>\
",
        );
        let params = self.print_export_sig(func);
        self.push_str(" {");

        if !self.gen.opts.disable_run_ctors_once_workaround {
            let run_ctors_once = self.path_to_run_ctors_once();
            // Before executing any other code, use this function to run all
            // static constructors, if they have not yet been run. This is a
            // hack required to work around wasi-libc ctors calling import
            // functions to initialize the environment.
            //
            // See
            // https://github.com/bytecodealliance/preview2-prototyping/issues/99
            // for more details.
            uwrite!(
                self.src,
                "#[cfg(target_arch=\"wasm32\")]\n{run_ctors_once}();",
            );
        }

        let mut f = FunctionBindgen::new(self, params);
        abi::call(
            f.gen.resolve,
            AbiVariant::GuestExport,
            LiftLower::LiftArgsLowerResults,
            func,
            &mut f,
        );
        let FunctionBindgen {
            needs_cleanup_list,
            src,
            handle_decls,
            ..
        } = f;
        assert!(!needs_cleanup_list);
        for decl in handle_decls {
            self.src.push_str(&decl);
            self.src.push_str("\n");
        }
        self.src.push_str(&String::from(src));
        self.src.push_str("}\n");

        if abi::guest_export_needs_post_return(self.resolve, func) {
            uwrite!(
                self.src,
                "\
                    #[doc(hidden)]
                    #[allow(non_snake_case)]
                    pub unsafe fn __post_return_{name_snake}<T: {trait_name}>\
"
            );
            let params = self.print_post_return_sig(func);
            self.src.push_str("{\n");

            let mut f = FunctionBindgen::new(self, params);
            abi::post_return(f.gen.resolve, func, &mut f);
            let FunctionBindgen {
                needs_cleanup_list,
                src,
                handle_decls,
                ..
            } = f;
            assert!(!needs_cleanup_list);
            assert!(handle_decls.is_empty());
            self.src.push_str(&String::from(src));
            self.src.push_str("}\n");
        }
    }

    fn generate_raw_cabi_export(&mut self, func: &Function, ty: &str, path_to_self: &str) {
        let name_snake = func.name.to_snake_case().replace('.', "_");
        let wasm_module_export_name = match self.identifier {
            Identifier::Interface(_, key) => Some(self.resolve.name_world_key(key)),
            Identifier::World(_) => None,
        };
        let export_prefix = self.gen.opts.export_prefix.as_deref().unwrap_or("");
        let export_name = func.core_export_name(wasm_module_export_name.as_deref());
        let external_name = make_external_component(&(String::from(export_prefix) + &export_name));
        uwrite!(
            self.src,
            "\
                #[cfg_attr(target_arch = \"wasm32\", export_name = \"{export_prefix}{export_name}\")]
                #[cfg_attr(not(target_arch = \"wasm32\"), no_mangle)]
                unsafe extern \"C\" fn {external_name}\
        ",
        );

        let params = self.print_export_sig(func);
        self.push_str(" {\n");
        uwriteln!(
            self.src,
            "{path_to_self}::_export_{name_snake}_cabi::<{ty}>({})",
            params.join(", ")
        );
        self.push_str("}\n");

        if abi::guest_export_needs_post_return(self.resolve, func) {
            let export_prefix = self.gen.opts.export_prefix.as_deref().unwrap_or("");
            let external_name = make_external_component(export_prefix)
                + "cabi_post_"
                + &make_external_component(&export_name);
            uwrite!(
                self.src,
                "\
                    #[cfg_attr(target_arch = \"wasm32\", export_name = \"{export_prefix}cabi_post_{export_name}\")]
                    #[cfg_attr(not(target_arch = \"wasm32\"), no_mangle)]
                    unsafe extern \"C\" fn {external_name}\
            "
            );
            let params = self.print_post_return_sig(func);
            self.src.push_str("{\n");
            uwriteln!(
                self.src,
                "{path_to_self}::__post_return_{name_snake}::<{ty}>({})",
                params.join(", ")
            );
            self.src.push_str("}\n");
        }
    }

    fn print_export_sig(&mut self, func: &Function) -> Vec<String> {
        self.src.push_str("(");
        let sig = self.resolve.wasm_signature(AbiVariant::GuestExport, func);
        let mut params = Vec::new();
        for (i, param) in sig.params.iter().enumerate() {
            let name = format!("arg{}", i);
            uwrite!(self.src, "{name}: {},", wasm_type(*param));
            params.push(name);
        }
        self.src.push_str(")");

        match sig.results.len() {
            0 => {}
            1 => {
                uwrite!(self.src, " -> {}", wasm_type(sig.results[0]));
            }
            _ => unimplemented!(),
        }
        params
    }

    fn print_post_return_sig(&mut self, func: &Function) -> Vec<String> {
        self.src.push_str("(");
        let mut params = Vec::new();
        let sig = self.resolve.wasm_signature(AbiVariant::GuestExport, func);
        for (i, result) in sig.results.iter().enumerate() {
            let name = format!("arg{}", i);
            uwrite!(self.src, "{name}: {},", wasm_type(*result));
            params.push(name);
        }
        self.src.push_str(") ");
        params
    }

    pub fn generate_stub<'a>(
        &mut self,
        interface: Option<(InterfaceId, &WorldKey)>,
        funcs: impl Iterator<Item = &'a Function> + Clone,
    ) {
        let mut funcs = super::group_by_resource(funcs.clone());

        let root_methods = funcs.remove(&None).unwrap_or(Vec::new());

        let mut extra_trait_items = String::new();
        let guest_trait = match interface {
            Some((id, _)) => {
                let path = self.path_to_interface(id).unwrap();
                for (name, id) in self.resolve.interfaces[id].types.iter() {
                    match self.resolve.types[*id].kind {
                        TypeDefKind::Resource => {}
                        _ => continue,
                    }
                    let camel = name.to_upper_camel_case();
                    uwriteln!(extra_trait_items, "type {camel} = Stub;");

                    let resource_methods = funcs.remove(&Some(*id)).unwrap_or(Vec::new());
                    let trait_name = format!("{path}::Guest{camel}");
                    self.generate_stub_impl(&trait_name, "", &resource_methods);
                }
                format!("{path}::Guest")
            }
            None => {
                assert!(funcs.is_empty());
                "Guest".to_string()
            }
        };

        if !root_methods.is_empty() || !extra_trait_items.is_empty() {
            self.generate_stub_impl(&guest_trait, &extra_trait_items, &root_methods);
        }
    }

    fn generate_stub_impl(
        &mut self,
        trait_name: &str,
        extra_trait_items: &str,
        funcs: &[&Function],
    ) {
        uwriteln!(self.src, "impl {trait_name} for Stub {{");
        self.src.push_str(extra_trait_items);

        for func in funcs {
            if self.gen.skip.contains(&func.name) {
                continue;
            }
            let mut sig = FnSig {
                use_item_name: true,
                private: true,
                ..Default::default()
            };
            if let FunctionKind::Method(_) = &func.kind {
                sig.self_arg = Some("&self".into());
                sig.self_is_first_param = true;
            }
            self.print_signature(func, true, &sig);
            self.src.push_str("{ unreachable!() }\n");
        }

        self.src.push_str("}\n");
    }

    fn rustdoc(&mut self, docs: &Docs) {
        let docs = match &docs.contents {
            Some(docs) => docs,
            None => return,
        };
        for line in docs.trim().lines() {
            self.push_str("///");
            if !line.is_empty() {
                self.push_str(" ");
                self.push_str(line);
            }
            self.push_str("\n");
        }
    }

    fn rustdoc_params(&mut self, docs: &[(String, Type)], header: &str) {
        let _ = (docs, header);
        // let docs = docs
        //     .iter()
        //     .filter(|param| param.docs.trim().len() > 0)
        //     .collect::<Vec<_>>();
        // if docs.len() == 0 {
        //     return;
        // }

        // self.push_str("///\n");
        // self.push_str("/// ## ");
        // self.push_str(header);
        // self.push_str("\n");
        // self.push_str("///\n");

        // for param in docs {
        //     for (i, line) in param.docs.lines().enumerate() {
        //         self.push_str("/// ");
        //         // Currently wasi only has at most one return value, so there's no
        //         // need to indent it or name it.
        //         if header != "Return" {
        //             if i == 0 {
        //                 self.push_str("* `");
        //                 self.push_str(to_rust_ident(param.name.as_str()));
        //                 self.push_str("` - ");
        //             } else {
        //                 self.push_str("  ");
        //             }
        //         }
        //         self.push_str(line);
        //         self.push_str("\n");
        //     }
        // }
    }

    fn print_signature(&mut self, func: &Function, params_owned: bool, sig: &FnSig) -> Vec<String> {
        let params = self.print_docs_and_params(func, params_owned, sig);
        if let FunctionKind::Constructor(_) = &func.kind {
            self.push_str(" -> Self")
        } else {
            self.print_results(&func.results);
        }
        params
    }

    fn print_docs_and_params(
        &mut self,
        func: &Function,
        params_owned: bool,
        sig: &FnSig,
    ) -> Vec<String> {
        self.rustdoc(&func.docs);
        self.rustdoc_params(&func.params, "Parameters");
        // TODO: re-add this when docs are back
        // self.rustdoc_params(&func.results, "Return");

        if !sig.private {
            self.push_str("pub ");
        }
        if sig.unsafe_ {
            self.push_str("unsafe ");
        }
        if sig.async_ {
            self.push_str("async ");
        }
        self.push_str("fn ");
        let func_name = if sig.use_item_name {
            if let FunctionKind::Constructor(_) = &func.kind {
                "new"
            } else {
                func.item_name()
            }
        } else {
            &func.name
        };
        self.push_str(&to_rust_ident(func_name));
        if let Some(generics) = &sig.generics {
            self.push_str(generics);
        }
        self.push_str("(");
        if let Some(arg) = &sig.self_arg {
            self.push_str(arg);
            self.push_str(",");
        }
        let mut params = Vec::new();
        for (i, (name, param)) in func.params.iter().enumerate() {
            if i == 0 && sig.self_is_first_param {
                params.push("self".to_string());
                continue;
            }
            let name = to_rust_ident(name);
            self.push_str(&name);
            self.push_str(": ");

            // Select the "style" of mode that the parameter's type will be
            // rendered as. Owned parameters are always owned, that's the easy
            // case. Otherwise it means that we're rendering the arguments to an
            // imported function which technically don't need ownership. In this
            // case the `ownership` configuration is consulted.
            //
            // If `Owning` is specified then that means that the top-level
            // argument will be `&T` but everything under that will be `T`. For
            // example a record-of-lists would be passed as `&RecordOfLists` as
            // opposed to `RecordOfLists<'a>`.
            //
            // In the `Borrowing` mode however a different tradeoff is made. The
            // types are generated differently meaning that a borrowed version
            // is used.
            let style = if params_owned {
                TypeOwnershipStyle::Owned
            } else {
                match self.gen.opts.ownership {
                    Ownership::Owning => TypeOwnershipStyle::OnlyTopBorrowed,
                    Ownership::Borrowing { .. } => TypeOwnershipStyle::Borrowed,
                }
            };
            let mode = self.type_mode_for(param, style, "'_");
            self.print_ty(param, mode);
            self.push_str(",");

            // Depending on the style of this request vs what we got perhaps
            // change how this argument is used.
            //
            // If the `mode` that was selected matches the requested style, then
            // everything is as expected and the argument should be used as-is.
            // If it differs though then that means that we requested a borrowed
            // mode but a different mode ended up being selected. This situation
            // indicates for example that an argument to an import should be
            // borrowed but the argument's type means that it can't be borrowed.
            // For example all arguments to imports are borrowed by default but
            // owned resources cannot ever be borrowed, so they pop out here as
            // owned instead.
            //
            // In such a situation the lower code still expects to be operating
            // over borrows. For example raw pointers from lists are passed to
            // the canonical ABI layer assuming that the lists are "rooted" by
            // the caller. To uphold this invariant a borrow of the argument is
            // recorded as the name of this parameter. That ensures that all
            // access to the parameter is done indirectly which pretends, at
            // least internally, that the argument was borrowed. The original
            // motivation for this was #817.
            if mode.style == style {
                params.push(name);
            } else {
                assert!(style != TypeOwnershipStyle::Owned);
                params.push(format!("&{name}"));
            }
        }
        self.push_str(")");
        params
    }

    fn print_results(&mut self, results: &Results) {
        match results.len() {
            0 => {}
            1 => {
                self.push_str(" -> ");
                let ty = results.iter_types().next().unwrap();
                let mode = self.type_mode_for(ty, TypeOwnershipStyle::Owned, "'INVALID");
                assert!(mode.lifetime.is_none());
                self.print_ty(ty, mode);
            }
            _ => {
                self.push_str(" -> (");
                for ty in results.iter_types() {
                    let mode = self.type_mode_for(ty, TypeOwnershipStyle::Owned, "'INVALID");
                    assert!(mode.lifetime.is_none());
                    self.print_ty(ty, mode);
                    self.push_str(", ")
                }
                self.push_str(")")
            }
        }
    }

    /// Calculates the `TypeMode` to be used for the `ty` specified.
    ///
    /// This takes a `style` argument which is the requested style of ownership
    /// for this type. Note that the returned `TypeMode` may have a different
    /// `style`.
    ///
    /// This additionally takes a `lt` parameter which, if needed, is what will
    /// be used to render lifetimes.
    fn type_mode_for(&self, ty: &Type, style: TypeOwnershipStyle, lt: &'static str) -> TypeMode {
        match ty {
            Type::Id(id) => self.type_mode_for_id(*id, style, lt),

            // Borrowed strings are handled specially here since they're the
            // only list-like primitive.
            Type::String if style != TypeOwnershipStyle::Owned => TypeMode {
                lifetime: Some(lt),
                lists_borrowed: true,
                style,
            },

            _ => TypeMode::owned(),
        }
    }

    /// Same as `type_mode_for`, but specifically for `TypeId` which refers to a
    /// type.
    fn type_mode_for_id(
        &self,
        ty: TypeId,
        style: TypeOwnershipStyle,
        lt: &'static str,
    ) -> TypeMode {
        // NB: This method is the heart of determining how to render types.
        // There's a lot of permutations and corner cases to handle, especially
        // with being able to configure at the generator level how types are
        // generated. Long story short this is a subtle and complicated method.
        //
        // The hope is that most of the complexity around type generation in
        // Rust is largely centered here where everything else can lean on this.
        // This has gone through so many refactors I've lost count at this
        // point, but maybe this one is the one that'll stick!
        //
        // The general idea is that there's some clear-and-fast rules for how
        // `TypeMode` must be returned here. For example borrowed handles are
        // required to have a lifetime parameter. Everything else though is here
        // to handle the various levels of configuration and semantics for each
        // level of types.
        //
        // As a reminder a `TypeMode` is generated for each "level" of a type
        // hierarchy, for example there's one mode for `Vec<T>` and another mode
        // for `T`. This enables, for example, rendering the outer layer as
        // either `Vec<T>` or `&[T]` but the inner `T` may or may not have a
        // type parameter.

        let info = self.info(ty);
        let lifetime = if info.has_borrow_handle {
            // Borrowed handles always have a lifetime associated with them so
            // thread it through.
            Some(lt)
        } else if style == TypeOwnershipStyle::Owned {
            // If this type is being rendered as an "owned" type, and it
            // doesn't have any borrowed handles, then no lifetimes are needed
            // since any internal lists will be their owned version.
            None
        } else if info.has_own_handle || !info.has_list {
            // At this point there are no borrowed handles and a borrowed style
            // of type is requested. In this situation there's two cases where a
            // lifetime is never used:
            //
            // * Owned handles are present - in this situation ownership is used
            //   to statically reflect how a value is lost when passed to an
            //   import. This means that no lifetime is used for internal lists
            //   since they must be rendered in an owned mode.
            //
            // * There are no lists present - here the lifetime parameter won't
            //   be used for anything because there's no borrows or lists, so
            //   it's skipped.
            None
        } else if !info.owned || self.uses_two_names(&info) {
            // This next layer things get a little more interesting. To recap,
            // so far we know that there's no borrowed handles, a borrowed mode
            // is requested, there's no own handles, and there's a list. In that
            // situation if `info` shows that this type is never used in an
            // owned position, or if two types are explicitly requested for
            // owned/borrowed values, then a lifetime is used.
            Some(lt)
        } else {
            // ... and finally, here at the end we know:
            //
            // * No borrowed handles
            // * Borrowing mode is requested
            // * No owned handles
            // * A list is somewhere
            // * This type is used somewhere in an owned position
            // * This type does not used "two names" meaning that we must use
            //   the owned version of the type.
            //
            // If the configured ownership mode for generating types of this
            // generator is "owning" then that's the only type that can be used.
            // If borrowing is requested then this means that `&T` is going to
            // be rendered, so thread it through.
            //
            // If the configured ownership mode uses borrowing by default, then
            // things get a little weird. This means that a lifetime is going to
            // be used an any lists should be borrowed, but we specifically
            // switch to only borrowing the top layer of the type rather than
            // the entire hierarchy. This situation can happen in
            // `duplicate_if_necessary: false` mode for example where we're
            // borrowing a type which is used in an owned position elsewhere.
            // The only possibility at that point is to borrow it at the root
            // but everything else internally is required to be owned from then
            // on.
            match self.gen.opts.ownership {
                Ownership::Owning => Some(lt),
                Ownership::Borrowing { .. } => {
                    return TypeMode {
                        lifetime: Some(lt),
                        lists_borrowed: true,
                        style: TypeOwnershipStyle::OnlyTopBorrowed,
                    };
                }
            }
        };
        TypeMode {
            lifetime,

            // If a lifetime is present and ownership isn't requested, then make
            // sure any lists show up as `&str` or `&[T]`.
            lists_borrowed: lifetime.is_some() && style != TypeOwnershipStyle::Owned,

            // Switch the style to `Owned` if an `own<T>` handle is present
            // because there's no option but to take interior types by ownership
            // as that statically shows that the ownership of the value is being
            // lost.
            style: if info.has_own_handle {
                TypeOwnershipStyle::Owned
            } else {
                style
            },
        }
    }

    /// Generates the "next" mode for a type.
    ///
    /// The `ty` specified is the type that a mode is being generated for, and
    /// the `mode` argument is the "parent" mode that the previous outer layer
    /// of type was rendered with. The returned mode should be used to render
    /// `ty`.
    fn filter_mode(&self, ty: &Type, mode: TypeMode) -> TypeMode {
        match mode.lifetime {
            Some(lt) => self.type_mode_for(ty, mode.style.next(), lt),
            None => TypeMode::owned(),
        }
    }

    /// Same as `filder_mode` except if `mode` has the type `OnlyTopBorrowed`
    /// the `mode` is specifically preserved as-is.
    ///
    /// This is used for types like `Option<T>` to render as `Option<&T>`
    /// instead of `&Option<T>` for example.
    fn filter_mode_preserve_top(&self, ty: &Type, mode: TypeMode) -> TypeMode {
        if mode.style == TypeOwnershipStyle::OnlyTopBorrowed {
            mode
        } else {
            self.filter_mode(ty, mode)
        }
    }

    fn print_ty(&mut self, ty: &Type, mode: TypeMode) {
        match ty {
            Type::Id(t) => self.print_tyid(*t, mode),
            Type::Bool => self.push_str("bool"),
            Type::U8 => self.push_str("u8"),
            Type::U16 => self.push_str("u16"),
            Type::U32 => self.push_str("u32"),
            Type::U64 => self.push_str("u64"),
            Type::S8 => self.push_str("i8"),
            Type::S16 => self.push_str("i16"),
            Type::S32 => self.push_str("i32"),
            Type::S64 => self.push_str("i64"),
            Type::Float32 => self.push_str("f32"),
            Type::Float64 => self.push_str("f64"),
            Type::Char => self.push_str("char"),
            Type::String => {
                assert_eq!(mode.lists_borrowed, mode.lifetime.is_some());
                match mode.lifetime {
                    Some(lt) => self.print_borrowed_str(lt),
                    None => {
                        if self.gen.opts.raw_strings {
                            self.push_vec_name();
                            self.push_str("::<u8>");
                        } else {
                            self.push_string_name();
                        }
                    }
                }
            }
        }
    }

    fn print_optional_ty(&mut self, ty: Option<&Type>, mode: TypeMode) {
        match ty {
            Some(ty) => {
                let mode = self.filter_mode_preserve_top(ty, mode);
                self.print_ty(ty, mode)
            }
            None => self.push_str("()"),
        }
    }

    pub fn type_path(&self, id: TypeId, owned: bool) -> String {
        self.type_path_with_name(
            id,
            if owned {
                self.result_name(id)
            } else {
                self.param_name(id)
            },
        )
    }

    fn type_path_with_name(&self, id: TypeId, name: String) -> String {
        if let TypeOwner::Interface(id) = self.resolve.types[id].owner {
            if let Some(path) = self.path_to_interface(id) {
                return format!("{path}::{name}");
            }
        }
        name
    }

    fn print_tyid(&mut self, id: TypeId, mode: TypeMode) {
        let ty = &self.resolve.types[id];
        if ty.name.is_some() {
            // NB: Most of the heavy lifting of `TypeMode` and what to do here
            // has already happened in `type_mode_for*`. Here though a little
            // more happens because this is where `OnlyTopBorrowed` is
            // processed.
            //
            // Specifically what should happen is that in the case of an
            // argument to an imported function if only the top value is
            // borrowed then we want to render it as `&T`. If this all is
            // applicable then the lifetime is rendered here before the type.
            // The `mode` is then switched to `Owned` and recalculated for the
            // type we're rendering here to avoid accidentally giving it a
            // lifetime type parameter when it otherwise doesn't have it.
            let mode = if mode.style == TypeOwnershipStyle::OnlyTopBorrowed {
                if let Some(lt) = mode.lifetime {
                    self.push_str("&");
                    if lt != "'_" {
                        self.push_str(lt);
                        self.push_str(" ");
                    }
                    self.type_mode_for_id(id, TypeOwnershipStyle::Owned, lt)
                } else {
                    mode
                }
            } else {
                mode
            };
            let name = self.type_path(
                id,
                match mode.style {
                    TypeOwnershipStyle::Owned => true,
                    TypeOwnershipStyle::OnlyTopBorrowed | TypeOwnershipStyle::Borrowed => false,
                },
            );
            self.push_str(&name);
            self.print_generics(mode.lifetime);
            return;
        }

        match &ty.kind {
            TypeDefKind::List(t) => self.print_list(t, mode),

            TypeDefKind::Option(t) => {
                self.push_str("Option<");
                let mode = self.filter_mode_preserve_top(t, mode);
                self.print_ty(t, mode);
                self.push_str(">");
            }

            TypeDefKind::Result(r) => {
                self.push_str("Result<");
                self.print_optional_ty(r.ok.as_ref(), mode);
                self.push_str(",");
                self.print_optional_ty(r.err.as_ref(), mode);
                self.push_str(">");
            }

            TypeDefKind::Variant(_) => panic!("unsupported anonymous variant"),

            // Tuple-like records are mapped directly to Rust tuples of
            // types. Note the trailing comma after each member to
            // appropriately handle 1-tuples.
            TypeDefKind::Tuple(t) => {
                self.push_str("(");
                for ty in t.types.iter() {
                    let mode = self.filter_mode_preserve_top(ty, mode);
                    self.print_ty(ty, mode);
                    self.push_str(",");
                }
                self.push_str(")");
            }
            TypeDefKind::Resource => {
                panic!("unsupported anonymous type reference: resource")
            }
            TypeDefKind::Record(_) => {
                panic!("unsupported anonymous type reference: record")
            }
            TypeDefKind::Flags(_) => {
                panic!("unsupported anonymous type reference: flags")
            }
            TypeDefKind::Enum(_) => {
                panic!("unsupported anonymous type reference: enum")
            }
            TypeDefKind::Future(ty) => {
                self.push_str("Future<");
                self.print_optional_ty(ty.as_ref(), mode);
                self.push_str(">");
            }
            TypeDefKind::Stream(stream) => {
                self.push_str("Stream<");
                self.print_optional_ty(stream.element.as_ref(), mode);
                self.push_str(",");
                self.print_optional_ty(stream.end.as_ref(), mode);
                self.push_str(">");
            }

            TypeDefKind::Handle(Handle::Own(ty)) => {
                self.print_ty(&Type::Id(*ty), mode);
            }

            TypeDefKind::Handle(Handle::Borrow(ty)) => {
                assert!(mode.lifetime.is_some());
                let lt = mode.lifetime.unwrap();
                if self.is_exported_resource(*ty) {
                    let camel = self.resolve.types[*ty]
                        .name
                        .as_deref()
                        .unwrap()
                        .to_upper_camel_case();
                    let name = format!("{camel}Borrow");
                    self.push_str(&self.type_path_with_name(*ty, name));
                    self.push_str("<");
                    self.push_str(lt);
                    self.push_str(">");
                } else {
                    self.push_str("&");
                    if lt != "'_" {
                        self.push_str(lt);
                        self.push_str(" ");
                    }
                    let ty = &Type::Id(*ty);
                    let mode = self.filter_mode(ty, mode);
                    self.print_ty(ty, mode);
                }
            }

            TypeDefKind::Type(t) => self.print_ty(t, mode),

            TypeDefKind::Unknown => unreachable!(),
        }
    }

    fn print_list(&mut self, ty: &Type, mode: TypeMode) {
        let next_mode = self.filter_mode(ty, mode);
        if mode.lists_borrowed {
            let lifetime = mode.lifetime.unwrap();
            self.push_str("&");
            if lifetime != "'_" {
                self.push_str(lifetime);
                self.push_str(" ");
            }
            self.push_str("[");
            self.print_ty(ty, next_mode);
            self.push_str("]");
        } else {
            self.push_vec_name();
            self.push_str("::<");
            self.print_ty(ty, next_mode);
            self.push_str(">");
        }
    }

    fn print_generics(&mut self, lifetime: Option<&str>) {
        if lifetime.is_none() {
            return;
        }
        self.push_str("<");
        if let Some(lt) = lifetime {
            self.push_str(lt);
            self.push_str(",");
        }
        self.push_str(">");
    }

    fn int_repr(&mut self, repr: Int) {
        self.push_str(int_repr(repr));
    }

    fn modes_of(&self, ty: TypeId) -> Vec<(String, TypeMode)> {
        let info = self.info(ty);
        // If this type isn't actually used, no need to generate it.
        if !info.owned && !info.borrowed {
            return Vec::new();
        }
        let mut result = Vec::new();

        // Generate one mode for when the type is owned and another for when
        // it's borrowed.
        let a = self.type_mode_for_id(ty, TypeOwnershipStyle::Owned, "'a");
        let b = self.type_mode_for_id(ty, TypeOwnershipStyle::Borrowed, "'a");

        if self.uses_two_names(&info) {
            // If this type uses two names then, well, it uses two names. In
            // this situation both modes are returned.
            assert!(a != b);
            result.push((self.result_name(ty), a));
            result.push((self.param_name(ty), b));
        } else if a == b {
            // If the modes are the same then there's only one result.
            result.push((self.result_name(ty), a));
        } else if info.owned || matches!(self.gen.opts.ownership, Ownership::Owning) {
            // If this type is owned or if ownership is preferred then the owned
            // variant is used as a priority. This is where the generator's
            // configuration comes into play.
            result.push((self.result_name(ty), a));
        } else {
            // And finally, failing all that, the borrowed variant is used.
            assert!(!info.owned);
            result.push((self.param_name(ty), b));
        }
        result
    }

    fn print_typedef_record(&mut self, id: TypeId, record: &Record, docs: &Docs) {
        let info = self.info(id);
        // We use a BTree set to make sure we don't have any duplicates and we have a stable order
        let additional_derives: BTreeSet<String> = self
            .gen
            .opts
            .additional_derive_attributes
            .iter()
            .cloned()
            .collect();
        for (name, mode) in self.modes_of(id) {
            self.rustdoc(docs);
            let mut derives = additional_derives.clone();
            if info.is_copy() {
                self.push_str("#[repr(C)]\n");
                derives.extend(["Copy", "Clone"].into_iter().map(|s| s.to_string()));
            } else if info.is_clone() {
                derives.insert("Clone".to_string());
            }
            if !derives.is_empty() {
                self.push_str("#[derive(");
                self.push_str(&derives.into_iter().collect::<Vec<_>>().join(", "));
                self.push_str(")]\n")
            }
            self.push_str(&format!("pub struct {}", name));
            self.print_generics(mode.lifetime);
            self.push_str(" {\n");
            for field in record.fields.iter() {
                self.rustdoc(&field.docs);
                self.push_str("pub ");
                self.push_str(&to_rust_ident(&field.name));
                self.push_str(": ");
                let mode = self.filter_mode(&field.ty, mode);
                self.print_ty(&field.ty, mode);
                self.push_str(",\n");
            }
            self.push_str("}\n");

            self.push_str("impl");
            self.print_generics(mode.lifetime);
            self.push_str(" ::core::fmt::Debug for ");
            self.push_str(&name);
            self.print_generics(mode.lifetime);
            self.push_str(" {\n");
            self.push_str(
                "fn fmt(&self, f: &mut ::core::fmt::Formatter<'_>) -> ::core::fmt::Result {\n",
            );
            self.push_str(&format!("f.debug_struct(\"{}\")", name));
            for field in record.fields.iter() {
                self.push_str(&format!(
                    ".field(\"{}\", &self.{})",
                    field.name,
                    to_rust_ident(&field.name)
                ));
            }
            self.push_str(".finish()\n");
            self.push_str("}\n");
            self.push_str("}\n");

            if info.error {
                self.push_str("impl");
                self.print_generics(mode.lifetime);
                self.push_str(" ::core::fmt::Display for ");
                self.push_str(&name);
                self.print_generics(mode.lifetime);
                self.push_str(" {\n");
                self.push_str(
                    "fn fmt(&self, f: &mut ::core::fmt::Formatter<'_>) -> ::core::fmt::Result {\n",
                );
                self.push_str("write!(f, \"{:?}\", self)\n");
                self.push_str("}\n");
                self.push_str("}\n");
                if self.gen.opts.std_feature {
                    self.push_str("#[cfg(feature = \"std\")]\n");
                }
                self.push_str("impl std::error::Error for ");
                self.push_str(&name);
                self.push_str(" {}\n");
            }
        }
    }

    fn print_typedef_variant(&mut self, id: TypeId, variant: &Variant, docs: &Docs)
    where
        Self: Sized,
    {
        self.print_rust_enum(
            id,
            variant
                .cases
                .iter()
                .map(|c| (c.name.to_upper_camel_case(), &c.docs, c.ty.as_ref())),
            docs,
        );
    }

    fn print_rust_enum<'b>(
        &mut self,
        id: TypeId,
        cases: impl IntoIterator<Item = (String, &'b Docs, Option<&'b Type>)> + Clone,
        docs: &Docs,
    ) where
        Self: Sized,
    {
        let info = self.info(id);
        // We use a BTree set to make sure we don't have any duplicates and have a stable order
        let additional_derives: BTreeSet<String> = self
            .gen
            .opts
            .additional_derive_attributes
            .iter()
            .cloned()
            .collect();
        for (name, mode) in self.modes_of(id) {
            self.rustdoc(docs);
            let mut derives = additional_derives.clone();
            if info.is_copy() {
                derives.extend(["Copy", "Clone"].into_iter().map(|s| s.to_string()));
            } else if info.is_clone() {
                derives.insert("Clone".to_string());
            }
            if !derives.is_empty() {
                self.push_str("#[derive(");
                self.push_str(&derives.into_iter().collect::<Vec<_>>().join(", "));
                self.push_str(")]\n")
            }
            self.push_str(&format!("pub enum {name}"));
            self.print_generics(mode.lifetime);
            self.push_str(" {\n");
            for (case_name, docs, payload) in cases.clone() {
                self.rustdoc(docs);
                self.push_str(&case_name);
                if let Some(ty) = payload {
                    self.push_str("(");
                    let mode = self.filter_mode(ty, mode);
                    self.print_ty(ty, mode);
                    self.push_str(")")
                }
                self.push_str(",\n");
            }
            self.push_str("}\n");

            self.print_rust_enum_debug(
                mode,
                &name,
                cases
                    .clone()
                    .into_iter()
                    .map(|(name, _docs, ty)| (name, ty)),
            );

            if info.error {
                self.push_str("impl");
                self.print_generics(mode.lifetime);
                self.push_str(" ::core::fmt::Display for ");
                self.push_str(&name);
                self.print_generics(mode.lifetime);
                self.push_str(" {\n");
                self.push_str(
                    "fn fmt(&self, f: &mut ::core::fmt::Formatter<'_>) -> ::core::fmt::Result {\n",
                );
                self.push_str("write!(f, \"{:?}\", self)\n");
                self.push_str("}\n");
                self.push_str("}\n");
                self.push_str("\n");

                if self.gen.opts.std_feature {
                    self.push_str("#[cfg(feature = \"std\")]\n");
                }
                self.push_str("impl");
                self.print_generics(mode.lifetime);
                self.push_str(" std::error::Error for ");
                self.push_str(&name);
                self.print_generics(mode.lifetime);
                self.push_str(" {}\n");
            }
        }
    }

    fn print_rust_enum_debug<'b>(
        &mut self,
        mode: TypeMode,
        name: &str,
        cases: impl IntoIterator<Item = (String, Option<&'b Type>)>,
    ) where
        Self: Sized,
    {
        self.push_str("impl");
        self.print_generics(mode.lifetime);
        self.push_str(" ::core::fmt::Debug for ");
        self.push_str(name);
        self.print_generics(mode.lifetime);
        self.push_str(" {\n");
        self.push_str(
            "fn fmt(&self, f: &mut ::core::fmt::Formatter<'_>) -> ::core::fmt::Result {\n",
        );
        self.push_str("match self {\n");
        for (case_name, payload) in cases {
            self.push_str(name);
            self.push_str("::");
            self.push_str(&case_name);
            if payload.is_some() {
                self.push_str("(e)");
            }
            self.push_str(" => {\n");
            self.push_str(&format!("f.debug_tuple(\"{}::{}\")", name, case_name));
            if payload.is_some() {
                self.push_str(".field(e)");
            }
            self.push_str(".finish()\n");
            self.push_str("}\n");
        }
        self.push_str("}\n");
        self.push_str("}\n");
        self.push_str("}\n");
    }

    fn print_typedef_option(&mut self, id: TypeId, payload: &Type, docs: &Docs) {
        for (name, mode) in self.modes_of(id) {
            self.rustdoc(docs);
            self.push_str(&format!("pub type {}", name));
            self.print_generics(mode.lifetime);
            self.push_str("= Option<");
            self.print_ty(payload, mode);
            self.push_str(">;\n");
        }
    }

    fn print_typedef_result(&mut self, id: TypeId, result: &Result_, docs: &Docs) {
        for (name, mode) in self.modes_of(id) {
            self.rustdoc(docs);
            self.push_str(&format!("pub type {}", name));
            self.print_generics(mode.lifetime);
            self.push_str("= Result<");
            self.print_optional_ty(result.ok.as_ref(), mode);
            self.push_str(",");
            self.print_optional_ty(result.err.as_ref(), mode);
            self.push_str(">;\n");
        }
    }

    fn print_typedef_enum(
        &mut self,
        id: TypeId,
        name: &str,
        enum_: &Enum,
        docs: &Docs,
        attrs: &[String],
        case_attr: Box<dyn Fn(&EnumCase) -> String>,
    ) where
        Self: Sized,
    {
        let info = self.info(id);

        let name = to_upper_camel_case(name);
        self.rustdoc(docs);
        for attr in attrs {
            self.push_str(&format!("{}\n", attr));
        }
        self.push_str("#[repr(");
        self.int_repr(enum_.tag());
        self.push_str(")]\n");
        // We use a BTree set to make sure we don't have any duplicates and a stable order
        let mut derives: BTreeSet<String> = self
            .gen
            .opts
            .additional_derive_attributes
            .iter()
            .cloned()
            .collect();
        derives.extend(
            ["Clone", "Copy", "PartialEq", "Eq"]
                .into_iter()
                .map(|s| s.to_string()),
        );
        self.push_str("#[derive(");
        self.push_str(&derives.into_iter().collect::<Vec<_>>().join(", "));
        self.push_str(")]\n");
        self.push_str(&format!("pub enum {name} {{\n"));
        for case in enum_.cases.iter() {
            self.rustdoc(&case.docs);
            self.push_str(&case_attr(case));
            self.push_str(&case.name.to_upper_camel_case());
            self.push_str(",\n");
        }
        self.push_str("}\n");

        // Auto-synthesize an implementation of the standard `Error` trait for
        // error-looking types based on their name.
        if info.error {
            self.push_str("impl ");
            self.push_str(&name);
            self.push_str("{\n");

            self.push_str("pub fn name(&self) -> &'static str {\n");
            self.push_str("match self {\n");
            for case in enum_.cases.iter() {
                self.push_str(&name);
                self.push_str("::");
                self.push_str(&case.name.to_upper_camel_case());
                self.push_str(" => \"");
                self.push_str(case.name.as_str());
                self.push_str("\",\n");
            }
            self.push_str("}\n");
            self.push_str("}\n");

            self.push_str("pub fn message(&self) -> &'static str {\n");
            self.push_str("match self {\n");
            for case in enum_.cases.iter() {
                self.push_str(&name);
                self.push_str("::");
                self.push_str(&case.name.to_upper_camel_case());
                self.push_str(" => \"");
                if let Some(contents) = &case.docs.contents {
                    self.push_str(contents.trim());
                }
                self.push_str("\",\n");
            }
            self.push_str("}\n");
            self.push_str("}\n");

            self.push_str("}\n");

            self.push_str("impl ::core::fmt::Debug for ");
            self.push_str(&name);
            self.push_str(
                "{\nfn fmt(&self, f: &mut ::core::fmt::Formatter<'_>) -> ::core::fmt::Result {\n",
            );
            self.push_str("f.debug_struct(\"");
            self.push_str(&name);
            self.push_str("\")\n");
            self.push_str(".field(\"code\", &(*self as i32))\n");
            self.push_str(".field(\"name\", &self.name())\n");
            self.push_str(".field(\"message\", &self.message())\n");
            self.push_str(".finish()\n");
            self.push_str("}\n");
            self.push_str("}\n");

            self.push_str("impl ::core::fmt::Display for ");
            self.push_str(&name);
            self.push_str(
                "{\nfn fmt(&self, f: &mut ::core::fmt::Formatter<'_>) -> ::core::fmt::Result {\n",
            );
            self.push_str("write!(f, \"{} (error {})\", self.name(), *self as i32)\n");
            self.push_str("}\n");
            self.push_str("}\n");
            self.push_str("\n");
            if self.gen.opts.std_feature {
                self.push_str("#[cfg(feature = \"std\")]\n");
            }
            self.push_str("impl std::error::Error for ");
            self.push_str(&name);
            self.push_str(" {}\n");
        } else {
            self.print_rust_enum_debug(
                TypeMode::owned(),
                &name,
                enum_
                    .cases
                    .iter()
                    .map(|c| (c.name.to_upper_camel_case(), None)),
            )
        }
    }

    fn print_typedef_alias(&mut self, id: TypeId, ty: &Type, docs: &Docs) {
        for (name, mode) in self.modes_of(id) {
            self.rustdoc(docs);
            self.push_str(&format!("pub type {name}"));
            self.print_generics(mode.lifetime);
            self.push_str(" = ");
            self.print_ty(ty, mode);
            self.push_str(";\n");
        }

        if self.is_exported_resource(id) {
            self.rustdoc(docs);
            let name = self.resolve.types[id].name.as_ref().unwrap();
            let name = name.to_upper_camel_case();
            self.push_str(&format!("pub type {name}Borrow<'a>"));
            self.push_str(" = ");
            self.print_ty(ty, TypeMode::owned());
            self.push_str("Borrow<'a>");
            self.push_str(";\n");
        }
    }

    fn param_name(&self, ty: TypeId) -> String {
        let info = self.info(ty);
        let name = to_upper_camel_case(self.resolve.types[ty].name.as_ref().unwrap());
        if self.uses_two_names(&info) {
            format!("{}Param", name)
        } else {
            name
        }
    }

    fn result_name(&self, ty: TypeId) -> String {
        let info = self.info(ty);
        let name = to_upper_camel_case(self.resolve.types[ty].name.as_ref().unwrap());
        if self.uses_two_names(&info) {
            format!("{}Result", name)
        } else {
            name
        }
    }

    fn uses_two_names(&self, info: &TypeInfo) -> bool {
        // Types are only duplicated if explicitly requested ...
        matches!(
            self.gen.opts.ownership,
            Ownership::Borrowing {
                duplicate_if_necessary: true
            }
        )
            // ... and if they're both used in a borrowed/owned context
            && info.borrowed
            && info.owned
            // ... and they have a list ...
            && info.has_list
            // ... and if there's NOT an `own` handle since those are always
            // done by ownership.
            && !info.has_own_handle
    }

    fn path_to_interface(&self, interface: InterfaceId) -> Option<String> {
        let InterfaceName { path, remapped } = &self.gen.interface_names[&interface];
        if *remapped {
            let mut path_to_root = self.path_to_root();
            path_to_root.push_str(path);
            return Some(path_to_root);
        } else {
            let mut full_path = String::new();
            if let Identifier::Interface(cur, name) = self.identifier {
                if cur == interface {
                    return None;
                }
                if !self.in_import {
                    full_path.push_str("super::");
                }
                match name {
                    WorldKey::Name(_) => {
                        full_path.push_str("super::");
                    }
                    WorldKey::Interface(_) => {
                        full_path.push_str("super::super::super::");
                    }
                }
            }
            full_path.push_str(&path);
            Some(full_path)
        }
    }

    fn push_vec_name(&mut self) {
        let path = self.path_to_vec();
        self.push_str(&path);
    }

    pub fn is_exported_resource(&self, ty: TypeId) -> bool {
        let ty = dealias(self.resolve, ty);
        let ty = &self.resolve.types[ty];
        match &ty.kind {
            TypeDefKind::Resource => {}
            _ => return false,
        }

        match ty.owner {
            // Worlds cannot export types of any kind as of this writing.
            TypeOwner::World(_) => false,

            // Interfaces are "stateful" currently where whatever we last saw
            // them as dictates whether it's exported or not.
            TypeOwner::Interface(i) => !self.gen.interface_last_seen_as_import[&i],

            // Shouldn't be the case for resources
            TypeOwner::None => unreachable!(),
        }
    }

    fn push_string_name(&mut self) {
        let path = self.path_to_string();
        self.push_str(&path);
    }

    fn push_str(&mut self, s: &str) {
        self.src.push_str(s);
    }

    fn info(&self, ty: TypeId) -> TypeInfo {
        self.gen.types.get(ty)
    }

    fn print_borrowed_str(&mut self, lifetime: &'static str) {
        self.push_str("&");
        if lifetime != "'_" {
            self.push_str(lifetime);
            self.push_str(" ");
        }
        if self.gen.opts.raw_strings {
            self.push_str("[u8]");
        } else {
            self.push_str("str");
        }
    }

    pub fn path_to_resource(&mut self) -> String {
        self.path_from_runtime_module(RuntimeItem::ResourceType, "Resource")
    }

    fn path_to_wasm_resource(&mut self) -> String {
        self.path_from_runtime_module(RuntimeItem::ResourceType, "WasmResource")
    }

    pub fn path_to_invalid_enum_discriminant(&mut self) -> String {
        self.path_from_runtime_module(
            RuntimeItem::InvalidEnumDiscriminant,
            "invalid_enum_discriminant",
        )
    }

    pub fn path_to_string_lift(&mut self) -> String {
        self.path_from_runtime_module(RuntimeItem::StringLift, "string_lift")
    }

    pub fn path_to_cabi_dealloc(&mut self) -> String {
        self.path_from_runtime_module(RuntimeItem::CabiDealloc, "cabi_dealloc")
    }

    pub fn path_to_as_i32(&mut self) -> String {
        self.path_from_runtime_module(RuntimeItem::AsI32, "as_i32")
    }

    pub fn path_to_as_i64(&mut self) -> String {
        self.path_from_runtime_module(RuntimeItem::AsI64, "as_i64")
    }

    pub fn path_to_as_f32(&mut self) -> String {
        self.path_from_runtime_module(RuntimeItem::AsF32, "as_f32")
    }

    pub fn path_to_as_f64(&mut self) -> String {
        self.path_from_runtime_module(RuntimeItem::AsF64, "as_f64")
    }

    pub fn path_to_char_lift(&mut self) -> String {
        self.path_from_runtime_module(RuntimeItem::CharLift, "char_lift")
    }

    pub fn path_to_bool_lift(&mut self) -> String {
        self.path_from_runtime_module(RuntimeItem::BoolLift, "bool_lift")
    }

    fn path_to_run_ctors_once(&mut self) -> String {
        self.path_from_runtime_module(RuntimeItem::RunCtorsOnce, "run_ctors_once")
    }

    pub fn path_to_vec(&mut self) -> String {
        self.path_from_runtime_module(RuntimeItem::VecType, "Vec")
    }

    pub fn path_to_string(&mut self) -> String {
        self.path_from_runtime_module(RuntimeItem::StringType, "String")
    }

    pub fn path_to_box(&mut self) -> String {
        self.path_from_runtime_module(RuntimeItem::BoxType, "Box")
    }

    pub fn path_to_std_alloc_module(&mut self) -> String {
        self.path_from_runtime_module(RuntimeItem::StdAllocModule, "alloc")
    }

    fn path_from_runtime_module(
        &mut self,
        item: RuntimeItem,
        name_in_runtime_module: &str,
    ) -> String {
        self.needs_runtime_module = true;
        self.gen.rt_module.insert(item);
        format!("_rt::{name_in_runtime_module}")
    }
}

impl<'a> wit_bindgen_core::InterfaceGenerator<'a> for InterfaceGenerator<'a> {
    fn resolve(&self) -> &'a Resolve {
        self.resolve
    }

    fn type_record(&mut self, id: TypeId, _name: &str, record: &Record, docs: &Docs) {
        self.print_typedef_record(id, record, docs);
    }

    fn type_resource(&mut self, _id: TypeId, name: &str, docs: &Docs) {
        self.rustdoc(docs);
        let camel = to_upper_camel_case(name);
        let resource = self.path_to_resource();

        let wasm_import_module = if self.in_import {
            // Imported resources are a simple wrapper around `Resource<T>` in
            // the `wit-bindgen` crate.
            uwriteln!(
                self.src,
                r#"
                    #[derive(Debug)]
                    #[repr(transparent)]
                    pub struct {camel} {{
                        handle: {resource}<{camel}>,
                    }}

                    impl {camel} {{
                        #[doc(hidden)]
                        pub unsafe fn from_handle(handle: u32) -> Self {{
                            Self {{
                                handle: {resource}::from_handle(handle),
                            }}
                        }}

                        #[doc(hidden)]
                        pub fn take_handle(&self) -> u32 {{
                            {resource}::take_handle(&self.handle)
                        }}

                        #[doc(hidden)]
                        pub fn handle(&self) -> u32 {{
                            {resource}::handle(&self.handle)
                        }}
                    }}
                "#
            );
            self.wasm_import_module.unwrap().to_string()
        } else {
            let module = match self.identifier {
                Identifier::Interface(_, key) => self.resolve.name_world_key(key),
                Identifier::World(_) => unimplemented!("resource exports from worlds"),
            };
            let box_path = self.path_to_box();
            uwriteln!(
                self.src,
                r#"
#[derive(Debug)]
#[repr(transparent)]
pub struct {camel} {{
    handle: {resource}<{camel}>,
}}

type _{camel}Rep<T> = Option<T>;

impl {camel} {{
    /// Creates a new resource from the specified representation.
    ///
    /// This function will create a new resource handle by moving `val` onto
    /// the heap and then passing that heap pointer to the component model to
    /// create a handle. The owned handle is then returned as `{camel}`.
    pub fn new<T: Guest{camel}>(val: T) -> Self {{
        Self::type_guard::<T>();
        let val: _{camel}Rep<T> = Some(val);
        let ptr: *mut _{camel}Rep<T> =
            {box_path}::into_raw({box_path}::new(val));
        unsafe {{
            Self::from_handle(T::_resource_new(ptr.cast()))
        }}
    }}

    /// Gets access to the underlying `T` which represents this resource.
    pub fn get<T: Guest{camel}>(&self) -> &T {{
        let ptr = unsafe {{ &*self.as_ptr::<T>() }};
        ptr.as_ref().unwrap()
    }}

    /// Gets mutable access to the underlying `T` which represents this
    /// resource.
    pub fn get_mut<T: Guest{camel}>(&mut self) -> &mut T {{
        let ptr = unsafe {{ &mut *self.as_ptr::<T>() }};
        ptr.as_mut().unwrap()
    }}

    /// Consumes this resource and returns the underlying `T`.
    pub fn into_inner<T: Guest{camel}>(self) -> T {{
        let ptr = unsafe {{ &mut *self.as_ptr::<T>() }};
        ptr.take().unwrap()
    }}

    #[doc(hidden)]
    pub unsafe fn from_handle(handle: u32) -> Self {{
        Self {{
            handle: {resource}::from_handle(handle),
        }}
    }}

    #[doc(hidden)]
    pub fn take_handle(&self) -> u32 {{
        {resource}::take_handle(&self.handle)
    }}

    #[doc(hidden)]
    pub fn handle(&self) -> u32 {{
        {resource}::handle(&self.handle)
    }}

    // It's theoretically possible to implement the `Guest{camel}` trait twice
    // so guard against using it with two different types here.
    #[doc(hidden)]
    fn type_guard<T: 'static>() {{
        use core::any::TypeId;
        static mut LAST_TYPE: Option<TypeId> = None;
        unsafe {{
            assert!(!cfg!(target_feature = "threads"));
            let id = TypeId::of::<T>();
            match LAST_TYPE {{
                Some(ty) => assert!(ty == id, "cannot use two types with this resource type"),
                None => LAST_TYPE = Some(id),
            }}
        }}
    }}

    #[doc(hidden)]
    pub unsafe fn dtor<T: 'static>(handle: *mut u8) {{
        Self::type_guard::<T>();
        let _ = {box_path}::from_raw(handle as *mut _{camel}Rep<T>);
    }}

    fn as_ptr<T: Guest{camel}>(&self) -> *mut _{camel}Rep<T> {{
       {camel}::type_guard::<T>();
       T::_resource_rep(self.handle()).cast()
    }}
}}

/// A borrowed version of [`{camel}`] which represents a borrowed value
/// with the lifetime `'a`.
#[derive(Debug)]
#[repr(transparent)]
pub struct {camel}Borrow<'a> {{
    rep: *mut u8,
    _marker: core::marker::PhantomData<&'a {camel}>,
}}

impl<'a> {camel}Borrow<'a>{{
    #[doc(hidden)]
    pub unsafe fn lift(rep: usize) -> Self {{
        Self {{
            rep: rep as *mut u8,
            _marker: core::marker::PhantomData,
        }}
    }}

    /// Gets access to the underlying `T` in this resource.
    pub fn get<T: Guest{camel}>(&self) -> &T {{
       let ptr = unsafe {{ &mut *self.as_ptr::<T>() }};
       ptr.as_ref().unwrap()
    }}

    // NB: mutable access is not allowed due to the component model allowing
    // multiple borrows of the same resource.

    fn as_ptr<T: 'static>(&self) -> *mut _{camel}Rep<T> {{
       {camel}::type_guard::<T>();
       self.rep.cast()
    }}
}}
                "#
            );
            format!("[export]{module}")
        };

        let wasm_resource = self.path_to_wasm_resource();
        let export_name = make_external_symbol(
            &wasm_import_module,
            &format!("[resource-drop]{name}"),
            AbiVariant::GuestImport,
        );
        uwriteln!(
            self.src,
            r#"
                unsafe impl {wasm_resource} for {camel} {{
                     #[inline]
                     unsafe fn drop(_handle: u32) {{
                         {{
                             #[link(wasm_import_module = "{wasm_import_module}")]
                             extern "C" {{
                                 #[cfg_attr(target_arch = "wasm32", link_name = "[resource-drop]{name}")]
                                 fn {export_name}(_: u32);
                             }}

                             {export_name}(_handle);
                         }}
                     }}
                }}
            "#
        );
    }

    fn type_tuple(&mut self, id: TypeId, _name: &str, tuple: &Tuple, docs: &Docs) {
        for (name, mode) in self.modes_of(id) {
            self.rustdoc(docs);
            self.push_str(&format!("pub type {}", name));
            self.print_generics(mode.lifetime);
            self.push_str(" = (");
            for ty in tuple.types.iter() {
                let mode = self.filter_mode(ty, mode);
                self.print_ty(ty, mode);
                self.push_str(",");
            }
            self.push_str(");\n");
        }
    }

    fn type_flags(&mut self, _id: TypeId, name: &str, flags: &Flags, docs: &Docs) {
        self.src.push_str(&format!(
            "{bitflags}::bitflags! {{\n",
            bitflags = self.gen.bitflags_path()
        ));
        self.rustdoc(docs);
        let repr = RustFlagsRepr::new(flags);
        self.src.push_str(&format!(
            "#[derive(PartialEq, Eq, PartialOrd, Ord, Hash, Debug, Clone, Copy)]\npub struct {}: {repr} {{\n",
            name.to_upper_camel_case(),
        ));
        for (i, flag) in flags.flags.iter().enumerate() {
            self.rustdoc(&flag.docs);
            self.src.push_str(&format!(
                "const {} = 1 << {};\n",
                flag.name.to_shouty_snake_case(),
                i,
            ));
        }
        self.src.push_str("}\n");
        self.src.push_str("}\n");
    }

    fn type_variant(&mut self, id: TypeId, _name: &str, variant: &Variant, docs: &Docs) {
        self.print_typedef_variant(id, variant, docs);
    }

    fn type_option(&mut self, id: TypeId, _name: &str, payload: &Type, docs: &Docs) {
        self.print_typedef_option(id, payload, docs);
    }

    fn type_result(&mut self, id: TypeId, _name: &str, result: &Result_, docs: &Docs) {
        self.print_typedef_result(id, result, docs);
    }

    fn type_enum(&mut self, id: TypeId, name: &str, enum_: &Enum, docs: &Docs) {
        self.print_typedef_enum(id, name, enum_, docs, &[], Box::new(|_| String::new()));

        let name = to_upper_camel_case(name);
        let mut cases = String::new();
        let repr = int_repr(enum_.tag());
        for (i, case) in enum_.cases.iter().enumerate() {
            let case = case.name.to_upper_camel_case();
            cases.push_str(&format!("{i} => {name}::{case},\n"));
        }
        uwriteln!(
            self.src,
            r#"
                impl {name} {{
                    pub(crate) unsafe fn _lift(val: {repr}) -> {name} {{
                        if !cfg!(debug_assertions) {{
                            return ::core::mem::transmute(val);
                        }}

                        match val {{
                            {cases}
                            _ => panic!("invalid enum discriminant"),
                        }}
                    }}
                }}
            "#
        );
    }

    fn type_alias(&mut self, id: TypeId, _name: &str, ty: &Type, docs: &Docs) {
        self.print_typedef_alias(id, ty, docs);
    }

    fn type_list(&mut self, id: TypeId, _name: &str, ty: &Type, docs: &Docs) {
        for (name, mode) in self.modes_of(id) {
            self.rustdoc(docs);
            self.push_str(&format!("pub type {}", name));
            self.print_generics(mode.lifetime);
            self.push_str(" = ");
            self.print_list(ty, mode);
            self.push_str(";\n");
        }
    }

    fn type_builtin(&mut self, _id: TypeId, name: &str, ty: &Type, docs: &Docs) {
        self.rustdoc(docs);
        self.src
            .push_str(&format!("pub type {}", name.to_upper_camel_case()));
        self.src.push_str(" = ");
        self.print_ty(ty, TypeMode::owned());
        self.src.push_str(";\n");
    }
}<|MERGE_RESOLUTION|>--- conflicted
+++ resolved
@@ -218,8 +218,6 @@
 unsafe fn _resource_new(val: *mut u8) -> u32
     where Self: Sized
 {{
-<<<<<<< HEAD
-=======
     #[cfg(not(target_arch = "wasm32"))]
     {{
         let _ = val;
@@ -227,7 +225,6 @@
     }}
 
     #[cfg(target_arch = "wasm32")]
->>>>>>> 6fbcb94a
     {{
         #[link(wasm_import_module = "[export]{module}")]
         extern "C" {{
@@ -242,8 +239,6 @@
 fn _resource_rep(handle: u32) -> *mut u8
     where Self: Sized
 {{
-<<<<<<< HEAD
-=======
     #[cfg(not(target_arch = "wasm32"))]
     {{
         let _ = handle;
@@ -251,7 +246,6 @@
     }}
 
     #[cfg(target_arch = "wasm32")]
->>>>>>> 6fbcb94a
     {{
         #[link(wasm_import_module = "[export]{module}")]
         extern "C" {{
