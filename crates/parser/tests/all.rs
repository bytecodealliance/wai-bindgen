--- conflicted
+++ resolved
@@ -291,8 +291,11 @@
                     types: t.types.iter().map(|ty| translate_type(ty)).collect(),
                 },
                 AnonymousType::List(ty) => Type::List(translate_type(ty)),
+                AnonymousType::Stream(s) => Type::Stream {
+                    element: translate_type(&s.element),
+                    end: translate_type(&s.end),
+                },
             },
-<<<<<<< HEAD
             CustomType::Named(ty) => match &ty.kind {
                 NamedTypeKind::Alias(t) => Type::Primitive(translate_type(t)),
                 NamedTypeKind::Record(r) => Type::Record {
@@ -318,15 +321,6 @@
                 NamedTypeKind::Union(u) => Type::Union {
                     cases: u.cases.iter().map(|c| translate_type(&c.ty)).collect(),
                 },
-=======
-            TypeDefKind::Stream(s) => Type::Stream {
-                element: translate_type(&s.element),
-                end: translate_type(&s.end),
-            },
-            TypeDefKind::List(ty) => Type::List(translate_type(ty)),
-            TypeDefKind::Union(u) => Type::Union {
-                cases: u.cases.iter().map(|c| translate_type(&c.ty)).collect(),
->>>>>>> de91e00e
             },
         }
     }
