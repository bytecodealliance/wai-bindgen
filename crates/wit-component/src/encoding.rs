--- conflicted
+++ resolved
@@ -200,8 +200,10 @@
                     ty: *ty,
                 }
                 .hash(state);
-            } // Note: if any extra cases get added here, all of the prefixes of the named types
-              // need to be updated to continue from where the counting stops here.
+            }
+            AnonymousType::Stream(_) => todo!("hash for stream"),
+            // Note: if any extra cases get added here, all of the prefixes of the named types
+            // need to be updated to continue from where the counting stops here.
         }
     }
 }
@@ -366,7 +368,6 @@
                     .hash(state);
                 }
             }
-            TypeDefKind::Stream(_) => todo!("hash for stream"),
         }
     }
 }
@@ -542,7 +543,6 @@
                 let encoded = if let Some(index) = self.type_map.get(&key) {
                     InterfaceTypeRef::Type(*index)
                 } else {
-<<<<<<< HEAD
                     let encoded = match ty {
                         CustomType::Anonymous(ty) => match ty {
                             AnonymousType::Option(t) => {
@@ -559,6 +559,7 @@
                                 InterfaceTypeRef::Type(index)
                             }
                             AnonymousType::Tuple(t) => self.encode_tuple(interface, instance, t)?,
+                            AnonymousType::Stream(_) => todo!("encoding for stream type"),
                         },
                         CustomType::Named(ty) => {
                             let mut encoded = match &ty.kind {
@@ -584,27 +585,6 @@
                                 self.types.interface_type().primitive(ty);
                                 encoded = InterfaceTypeRef::Type(index);
                             }
-=======
-                    let mut encoded = match &ty.kind {
-                        TypeDefKind::Record(r) => self.encode_record(interface, instance, r)?,
-                        TypeDefKind::Tuple(t) => self.encode_tuple(interface, instance, t)?,
-                        TypeDefKind::Flags(r) => self.encode_flags(r)?,
-                        TypeDefKind::Variant(v) => self.encode_variant(interface, instance, v)?,
-                        TypeDefKind::Union(u) => self.encode_union(interface, instance, u)?,
-                        TypeDefKind::Option(t) => self.encode_option(interface, instance, t)?,
-                        TypeDefKind::Expected(e) => self.encode_expected(interface, instance, e)?,
-                        TypeDefKind::Enum(e) => self.encode_enum(e)?,
-                        TypeDefKind::List(ty) => {
-                            let ty = self.encode_type(interface, instance, ty)?;
-                            let index = self.types.len();
-                            let encoder = self.types.interface_type();
-                            encoder.list(ty);
-                            InterfaceTypeRef::Type(index)
-                        }
-                        TypeDefKind::Type(ty) => self.encode_type(interface, instance, ty)?,
-                        TypeDefKind::Stream(_) => todo!("encoding for stream type"),
-                    };
->>>>>>> de91e00e
 
                             encoded
                         }
@@ -816,7 +796,6 @@
     /// Gets the required options to use a type.
     fn for_type(interface: &Interface, ty: &Type) -> Self {
         match ty {
-<<<<<<< HEAD
             Type::Id(id) => match &interface.types[*id] {
                 CustomType::Anonymous(ty) => match ty {
                     AnonymousType::Option(t) => Self::for_type(interface, t),
@@ -830,6 +809,7 @@
                         // type.
                         Self::for_type(interface, t) | Self::Into
                     }
+                    AnonymousType::Stream(_) => todo!("encoding for stream"),
                 },
                 CustomType::Named(ty) => match &ty.kind {
                     NamedTypeKind::Record(r) => {
@@ -845,31 +825,6 @@
                     NamedTypeKind::Enum(_) => Self::None,
                     NamedTypeKind::Alias(t) => Self::for_type(interface, t),
                 },
-=======
-            Type::Id(id) => match &interface.types[*id].kind {
-                TypeDefKind::Record(r) => {
-                    Self::for_types(interface, r.fields.iter().map(|f| &f.ty))
-                }
-                TypeDefKind::Tuple(t) => Self::for_types(interface, t.types.iter()),
-                TypeDefKind::Flags(_) => Self::None,
-                TypeDefKind::Option(t) => Self::for_type(interface, t),
-                TypeDefKind::Expected(e) => {
-                    Self::for_type(interface, &e.ok) | Self::for_type(interface, &e.err)
-                }
-                TypeDefKind::Variant(v) => {
-                    Self::for_types(interface, v.cases.iter().map(|c| &c.ty))
-                }
-                TypeDefKind::Union(v) => Self::for_types(interface, v.cases.iter().map(|c| &c.ty)),
-                TypeDefKind::Enum(_) => Self::None,
-                TypeDefKind::List(t) => {
-                    // Lists need at least the `into` option, but may require
-                    // the encoding option if there's a string somewhere in the
-                    // type.
-                    Self::for_type(interface, t) | Self::Into
-                }
-                TypeDefKind::Type(t) => Self::for_type(interface, t),
-                TypeDefKind::Stream(_) => todo!("encoding for stream"),
->>>>>>> de91e00e
             },
             Type::String => Self::Encoding,
             _ => Self::None,
