[package]
name = "wit-bindgen-cli"
authors = ["Alex Crichton <alex@alexcrichton.com>"]
version.workspace = true
edition = { workspace = true }
repository = 'https://github.com/bytecodealliance/wit-bindgen'
license = "Apache-2.0 WITH LLVM-exception"
homepage = 'https://github.com/bytecodealliance/wit-bindgen'
description = """
CLI tool to generate bindings for WIT documents and the component model.
"""

[workspace]
members = [
  "crates/test-rust-wasm",
]
resolver = "2"

[workspace.package]
edition = "2021"
version = "0.26.0"

[workspace.dependencies]
anyhow = "1.0.75"
bitflags = "2.4.1"
heck =  { version = "0.5" }
pulldown-cmark = { version = "0.9", default-features = false }
clap = { version = "4.3.19", features = ["derive"] }
indexmap = "2.0.0"
prettyplease = "0.2.20"
syn = { version = "2.0", features = ["printing"] }

wasmparser = "0.211.0"
wasm-encoder = "0.211.0"
wasm-metadata = "0.211.0"
wit-parser = "0.211.0"
wit-component = "0.211.0"

wit-bindgen-core = { path = 'crates/core', version = '0.26.0' }
wit-bindgen-c = { path = 'crates/c', version = '0.26.0' }
wit-bindgen-rust = { path = "crates/rust", version = "0.26.0" }
wit-bindgen-teavm-java = { path = 'crates/teavm-java', version = '0.26.0' }
wit-bindgen-go = { path = 'crates/go', version = '0.26.0' }
wit-bindgen-csharp = { path = 'crates/csharp', version = '0.26.0' }
wit-bindgen-markdown = { path = 'crates/markdown', version = '0.26.0' }
wit-bindgen = { path = 'crates/guest-rust', version = '0.26.0', default-features = false }
wit-bindgen-cpp = { path = 'crates/cpp', version = '0.3.0' }
wit-bindgen-bridge = { path = 'crates/bridge', version = '0.1.0' }

[[bin]]
name = "wit-bindgen"

[dependencies]
anyhow = { workspace = true }
clap = { workspace = true }
wit-bindgen-core = { workspace = true }
wit-bindgen-rust = { workspace = true, features = ['clap'], optional = true }
wit-bindgen-c = { workspace = true, features = ['clap'], optional = true }
wit-bindgen-markdown = { workspace = true, features = ['clap'], optional = true }
wit-bindgen-teavm-java = { workspace = true, features = ['clap'], optional = true }
wit-bindgen-go = { workspace = true, features = ['clap'], optional = true }
wit-bindgen-csharp = { workspace = true, features = ['clap'], optional = true }
wit-component = { workspace = true }
wasm-encoder = { workspace = true }
wit-bindgen-cpp = { workspace = true, features = ['clap'], optional = true }
wit-bindgen-bridge = { workspace = true, features = ['clap'], optional = true }

[features]
default = [
  'c',
  'rust',
  'markdown',
  'teavm-java',
  'go',
<<<<<<< HEAD
  'csharp-naot',
  'cpp',
  'bridge',
=======
  'csharp',
>>>>>>> f5f91c73
]
bridge = ['dep:wit-bindgen-bridge']
c = ['dep:wit-bindgen-c']
cpp = ['dep:wit-bindgen-cpp']
rust = ['dep:wit-bindgen-rust']
markdown = ['dep:wit-bindgen-markdown']
teavm-java = ['dep:wit-bindgen-teavm-java']
go = ['dep:wit-bindgen-go']
csharp = ['dep:wit-bindgen-csharp']
csharp-mono = ['csharp']

[dev-dependencies]
heck = { workspace = true }
wasmtime = { version = "21.0.0", features = ['component-model'] }
wasmtime-wasi =  { version = "21.0.0" }
test-artifacts = { path = 'crates/test-rust-wasm/artifacts' }
wit-parser = { workspace = true }
wasmparser = { workspace = true }
wasm-encoder = { workspace = true }

#[patch.crates-io]
#wit-parser = { git = "https://github.com/bytecodealliance/wasm-tools" }
#wit-component = { git = "https://github.com/bytecodealliance/wasm-tools" }
#wasm-encoder = { git = "https://github.com/bytecodealliance/wasm-tools" }
#wasm-metadata = { git = "https://github.com/bytecodealliance/wasm-tools" }
#wasmparser = { git = "https://github.com/bytecodealliance/wasm-tools" }
#wasmprinter = { git = "https://github.com/bytecodealliance/wasm-tools" }<|MERGE_RESOLUTION|>--- conflicted
+++ resolved
@@ -72,13 +72,9 @@
   'markdown',
   'teavm-java',
   'go',
-<<<<<<< HEAD
-  'csharp-naot',
+  'csharp',
   'cpp',
   'bridge',
-=======
-  'csharp',
->>>>>>> f5f91c73
 ]
 bridge = ['dep:wit-bindgen-bridge']
 c = ['dep:wit-bindgen-c']
