--- conflicted
+++ resolved
@@ -32,19 +32,11 @@
 prettyplease = "0.2.20"
 syn = { version = "2.0", features = ["printing"] }
 
-<<<<<<< HEAD
-wasmparser = { version = "0.215.0", git = "https://github.com/bytecodealliance/wasm-tools.git" }
-wasm-encoder = { version = "0.215.0", git = "https://github.com/bytecodealliance/wasm-tools.git" }
-wasm-metadata = { version = "0.215.0", git = "https://github.com/bytecodealliance/wasm-tools.git" }
-wit-parser = { version = "0.215.0", git = "https://github.com/bytecodealliance/wasm-tools.git" }
-wit-component = { version = "0.215.0", git = "https://github.com/bytecodealliance/wasm-tools.git" }
-=======
 wasmparser = "0.216.0"
 wasm-encoder = "0.216.0"
 wasm-metadata = "0.216.0"
 wit-parser = "0.216.0"
 wit-component = "0.216.0"
->>>>>>> 51091057
 
 wit-bindgen-core = { path = 'crates/core', version = '0.30.0' }
 wit-bindgen-c = { path = 'crates/c', version = '0.30.0' }
