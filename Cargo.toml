--- conflicted
+++ resolved
@@ -23,15 +23,14 @@
 repository = "https://github.com/bytecodealliance/wasi-rs"
 
 [workspace.dependencies]
-anyhow = "1.0.75"
-bitflags = "2.4.1"
+anyhow = "1.0.72"
+bitflags = "2.3.3"
 heck =  { version = "0.5" }
 pulldown-cmark = { version = "0.9", default-features = false }
 clap = { version = "4.3.19", features = ["derive"] }
 indexmap = "2.0.0"
 prettyplease = "0.2.20"
-<<<<<<< HEAD
-syn = { version = "2.0", features = ["printing"] }
+syn = { version = "2.0.89", features = ["printing"] }
 futures = "0.3.31"
 
 wasmparser = { git = "https://github.com/cpetig/wasm-tools", branch = "symmetric" }
@@ -39,16 +38,6 @@
 wasm-metadata = { git = "https://github.com/cpetig/wasm-tools", branch = "symmetric" }
 wit-parser = { git = "https://github.com/cpetig/wasm-tools", branch = "symmetric" }
 wit-component = { git = "https://github.com/cpetig/wasm-tools", branch = "symmetric" }
-=======
-syn = { version = "2.0.89", features = ["printing"] }
-futures = "0.3.31"
-
-wasmparser = "0.222.0"
-wasm-encoder = "0.222.0"
-wasm-metadata = "0.222.0"
-wit-parser = "0.222.0"
-wit-component = "0.222.0"
->>>>>>> 3f6096b8
 
 wit-bindgen-core = { path = 'crates/core', version = '0.36.0' }
 wit-bindgen-c = { path = 'crates/c', version = '0.36.0' }
@@ -105,11 +94,7 @@
 csharp = ['dep:wit-bindgen-csharp']
 csharp-mono = ['csharp']
 moonbit = ['dep:wit-bindgen-moonbit']
-<<<<<<< HEAD
-async = ["wit-bindgen-rust/async"]
-=======
 async = []
->>>>>>> 3f6096b8
 
 [dev-dependencies]
 heck = { workspace = true }
