--- conflicted
+++ resolved
@@ -209,7 +209,6 @@
         result.push(component_path);
     }
 
-<<<<<<< HEAD
     #[cfg(feature = "go")]
     if !go.is_empty() {
         let snake = resolve.worlds[world].name.replace("-", "_");
@@ -283,14 +282,12 @@
         result.push(component_path);
     }
 
-=======
     // TODO: As of this writing, Maven has started failing to resolve dependencies on Windows in the GitHub action,
     // apparently unrelated to any code changes we've made.  Until we've either resolved the problem or developed a
     // workaround, we're disabling the tests.
     //
     // See https://github.com/bytecodealliance/wit-bindgen/issues/495 for more information.
     #[cfg(unix)]
->>>>>>> ef00821d
     #[cfg(feature = "teavm-java")]
     if !java.is_empty() {
         use heck::*;
